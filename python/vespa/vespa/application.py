--- conflicted
+++ resolved
@@ -3,10 +3,7 @@
 from typing import Optional, Dict, Tuple, List
 from pandas import DataFrame
 from requests import post
-<<<<<<< HEAD
-=======
 from requests.models import Response
->>>>>>> b42f55da
 
 from vespa.query import Query, VespaResult
 from vespa.evaluation import EvalMetric
@@ -93,11 +90,7 @@
             r = post(self.search_end_point, json=body)
             return VespaResult(vespa_result=r.json())
 
-<<<<<<< HEAD
-    def feed_data_point(self, schema: str, data_id: str, fields: Dict):
-=======
     def feed_data_point(self, schema: str, data_id: str, fields: Dict) -> Response:
->>>>>>> b42f55da
         """
         Feed a data point to a Vespa app.
 

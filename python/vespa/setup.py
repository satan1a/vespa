import os
import setuptools

<<<<<<< HEAD

licenses = {
    "apache2": (
        "Apache Software License 2.0",
        "OSI Approved :: Apache Software License",
    ),
}
statuses = [
    "1 - Planning",
    "2 - Pre-Alpha",
    "3 - Alpha",
    "4 - Beta",
    "5 - Production/Stable",
    "6 - Mature",
    "7 - Inactive",
]
py_versions = (
    "2.0 2.1 2.2 2.3 2.4 2.5 2.6 2.7 3.0 3.1 3.2 3.3 3.4 3.5 3.6 3.7 3.8".split()
)

=======
>>>>>>> b14e7f86

def get_target_version():
    build_nr = os.environ.get("GITHUB_RUN_NUMBER", "0+dev")
    version = "0.1"
    return "{}.{}".format(version, build_nr)


min_python = "3.6"

setuptools.setup(
    name="pyvespa",
    version=get_target_version(),
    description="Python API for vespa.ai",
    keywords="vespa, search engine, data science",
    author="Thiago G. Martins",
    author_email="tmartins@verizonmedia.com",
<<<<<<< HEAD
    user="vespa-engine",
    branch="master",
=======
>>>>>>> b14e7f86
    license=(
        "Apache Software License 2.0",
        "OSI Approved :: Apache Software License",
    ),
<<<<<<< HEAD
    classifiers=[
        "Development Status :: " + statuses[2],
        "Intended Audience :: " + "Developers".title(),
        "License :: Apache Software License 2.0",
        "Natural Language :: " + "English".title(),
    ]
    + [
        "Programming Language :: Python :: " + o
        for o in py_versions[py_versions.index(min_python) :]
    ],
=======
>>>>>>> b14e7f86
    packages=setuptools.find_packages(),
    include_package_data=True,
    install_requires=["requests", "pandas", "docker", "jinja2"],
    python_requires=">=3.6",
<<<<<<< HEAD
    long_description_content_type="text/markdown",
=======
>>>>>>> b14e7f86
    zip_safe=False,
    data_files=[
        (
            "templates",
            [
                "vespa/templates/hosts.xml",
                "vespa/templates/services.xml",
                "vespa/templates/schema.txt",
            ],
        )
    ],
)<|MERGE_RESOLUTION|>--- conflicted
+++ resolved
@@ -1,29 +1,6 @@
 import os
 import setuptools
 
-<<<<<<< HEAD
-
-licenses = {
-    "apache2": (
-        "Apache Software License 2.0",
-        "OSI Approved :: Apache Software License",
-    ),
-}
-statuses = [
-    "1 - Planning",
-    "2 - Pre-Alpha",
-    "3 - Alpha",
-    "4 - Beta",
-    "5 - Production/Stable",
-    "6 - Mature",
-    "7 - Inactive",
-]
-py_versions = (
-    "2.0 2.1 2.2 2.3 2.4 2.5 2.6 2.7 3.0 3.1 3.2 3.3 3.4 3.5 3.6 3.7 3.8".split()
-)
-
-=======
->>>>>>> b14e7f86
 
 def get_target_version():
     build_nr = os.environ.get("GITHUB_RUN_NUMBER", "0+dev")
@@ -40,36 +17,14 @@
     keywords="vespa, search engine, data science",
     author="Thiago G. Martins",
     author_email="tmartins@verizonmedia.com",
-<<<<<<< HEAD
-    user="vespa-engine",
-    branch="master",
-=======
->>>>>>> b14e7f86
     license=(
         "Apache Software License 2.0",
         "OSI Approved :: Apache Software License",
     ),
-<<<<<<< HEAD
-    classifiers=[
-        "Development Status :: " + statuses[2],
-        "Intended Audience :: " + "Developers".title(),
-        "License :: Apache Software License 2.0",
-        "Natural Language :: " + "English".title(),
-    ]
-    + [
-        "Programming Language :: Python :: " + o
-        for o in py_versions[py_versions.index(min_python) :]
-    ],
-=======
->>>>>>> b14e7f86
     packages=setuptools.find_packages(),
     include_package_data=True,
     install_requires=["requests", "pandas", "docker", "jinja2"],
     python_requires=">=3.6",
-<<<<<<< HEAD
-    long_description_content_type="text/markdown",
-=======
->>>>>>> b14e7f86
     zip_safe=False,
     data_files=[
         (

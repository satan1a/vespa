// Copyright 2016 Yahoo Inc. Licensed under the terms of the Apache 2.0 license. See LICENSE in the project root.
package com.yahoo.vespa.hosted.node.admin.docker;

import com.google.common.base.Joiner;
import com.google.common.io.CharStreams;
import com.yahoo.net.HostName;
import com.yahoo.vespa.defaults.Defaults;
import com.yahoo.vespa.hosted.dockerapi.Container;
import com.yahoo.vespa.hosted.dockerapi.ContainerName;
import com.yahoo.vespa.hosted.dockerapi.Docker;
import com.yahoo.vespa.hosted.dockerapi.DockerImage;
import com.yahoo.vespa.hosted.dockerapi.DockerImpl;
import com.yahoo.vespa.hosted.dockerapi.DockerNetworkCreator;
import com.yahoo.vespa.hosted.dockerapi.ProcessResult;
import com.yahoo.vespa.hosted.dockerapi.metrics.Dimensions;
import com.yahoo.vespa.hosted.dockerapi.metrics.GaugeWrapper;
import com.yahoo.vespa.hosted.dockerapi.metrics.MetricReceiverWrapper;
import com.yahoo.vespa.hosted.node.admin.ContainerNodeSpec;
import com.yahoo.vespa.hosted.node.admin.util.Environment;
import com.yahoo.vespa.hosted.node.admin.util.PrefixLogger;

import java.io.IOException;
import java.io.InputStreamReader;
import java.net.Inet6Address;
import java.net.InetAddress;
import java.util.Arrays;
import java.util.HashMap;
import java.util.LinkedList;
import java.util.List;
import java.util.Map;
import java.util.Optional;
import java.util.concurrent.CompletableFuture;
import java.util.function.Consumer;
import java.util.regex.Matcher;
import java.util.regex.Pattern;

import static com.yahoo.vespa.defaults.Defaults.getDefaults;

/**
 * Class that wraps the Docker class and have some tools related to running programs in docker.
 * @author dybis
 */
public class DockerOperationsImpl implements DockerOperations {
    public static final String NODE_PROGRAM = Defaults.getDefaults().underVespaHome("bin/vespa-nodectl");
    private static final String[] GET_VESPA_VERSION_COMMAND = new String[]{NODE_PROGRAM, "vespa-version"};

    private static final String[] RESUME_NODE_COMMAND = new String[] {NODE_PROGRAM, "resume"};
    private static final String[] SUSPEND_NODE_COMMAND = new String[] {NODE_PROGRAM, "suspend"};
    private static final String[] RESTART_NODE_COMMAND = new String[] {NODE_PROGRAM, "restart"};
    private static final String[] STOP_NODE_COMMAND = new String[] {NODE_PROGRAM, "stop"};

    private static final Pattern VESPA_VERSION_PATTERN = Pattern.compile("^(\\S*)$", Pattern.MULTILINE);

    private static final String MANAGER_NAME = "node-admin";

    // Map of directories to mount and whether they should be writeable by everyone
    private static final Map<String, Boolean> DIRECTORIES_TO_MOUNT = new HashMap<>();
    static {
        DIRECTORIES_TO_MOUNT.put("/etc/yamas-agent", true);
        DIRECTORIES_TO_MOUNT.put(getDefaults().underVespaHome("logs"), false);
        DIRECTORIES_TO_MOUNT.put(getDefaults().underVespaHome("var/cache"), false);
        DIRECTORIES_TO_MOUNT.put(getDefaults().underVespaHome("var/crash"), false);
        DIRECTORIES_TO_MOUNT.put(getDefaults().underVespaHome("var/db/jdisc"), false);
        DIRECTORIES_TO_MOUNT.put(getDefaults().underVespaHome("var/db/vespa"), false);
        DIRECTORIES_TO_MOUNT.put(getDefaults().underVespaHome("var/jdisc_container"), false);
        DIRECTORIES_TO_MOUNT.put(getDefaults().underVespaHome("var/jdisc_core"), false);
        DIRECTORIES_TO_MOUNT.put(getDefaults().underVespaHome("var/maven"), false);
        DIRECTORIES_TO_MOUNT.put(getDefaults().underVespaHome("var/run"), false);
        DIRECTORIES_TO_MOUNT.put(getDefaults().underVespaHome("var/scoreboards"), false);
        DIRECTORIES_TO_MOUNT.put(getDefaults().underVespaHome("var/service"), false);
        DIRECTORIES_TO_MOUNT.put(getDefaults().underVespaHome("var/share"), false);
        DIRECTORIES_TO_MOUNT.put(getDefaults().underVespaHome("var/spool"), false);
        DIRECTORIES_TO_MOUNT.put(getDefaults().underVespaHome("var/vespa"), false);
        DIRECTORIES_TO_MOUNT.put(getDefaults().underVespaHome("var/yca"), false);
        DIRECTORIES_TO_MOUNT.put(getDefaults().underVespaHome("var/ycore++"), false);
        DIRECTORIES_TO_MOUNT.put(getDefaults().underVespaHome("var/zookeeper"), false);
    }

    private final Docker docker;
    private final Environment environment;
    private final Consumer<List<String>> commandExecutor;
    private GaugeWrapper numberOfRunningContainersGauge;

    public DockerOperationsImpl(Docker docker, Environment environment, MetricReceiverWrapper metricReceiver) {
        this(docker, environment, metricReceiver, DockerOperationsImpl::runCommand);
    }

    DockerOperationsImpl(Docker docker, Environment environment, MetricReceiverWrapper metricReceiver,
                         Consumer<List<String>> commandExecutor) {
        this.docker = docker;
        this.environment = environment;
        setMetrics(metricReceiver);
        this.commandExecutor = commandExecutor;
    }

    @Override
    public Optional<String> getVespaVersion(ContainerName containerName) {
        PrefixLogger logger = PrefixLogger.getNodeAgentLogger(DockerOperationsImpl.class, containerName);

        ProcessResult result = docker.executeInContainer(containerName, DockerOperationsImpl.GET_VESPA_VERSION_COMMAND);
        if (!result.isSuccess()) {
            logger.warning("Container " + containerName.asString() + ": Command "
                    + Arrays.toString(DockerOperationsImpl.GET_VESPA_VERSION_COMMAND) + " failed: " + result);
            return Optional.empty();
        }
        Optional<String> vespaVersion = parseVespaVersion(result.getOutput());
        if (vespaVersion.isPresent()) {
            return vespaVersion;
        } else {
            logger.warning("Container " + containerName.asString() + ": Failed to parse vespa version from "
                    + result.getOutput());
            return Optional.empty();
        }
    }

    // Returns empty if vespa version cannot be parsed.
    static Optional<String> parseVespaVersion(final String rawVespaVersion) {
        if (rawVespaVersion == null) return Optional.empty();

        final Matcher matcher = VESPA_VERSION_PATTERN.matcher(rawVespaVersion.trim());
        return matcher.find() ? Optional.of(matcher.group(1)) : Optional.empty();
    }

    // Returns true if started
    @Override
    public boolean startContainerIfNeeded(final ContainerNodeSpec nodeSpec) {
        if (docker.getContainer(nodeSpec.hostname).isPresent()) return false;

        startContainer(nodeSpec);
        numberOfRunningContainersGauge.sample(getAllManagedContainers().size());
        return true;
    }

    // Returns true if scheduling download
    @Override
    public boolean shouldScheduleDownloadOfImage(final DockerImage dockerImage) {
        return !docker.imageIsDownloaded(dockerImage);
    }

    @Override
    public Optional<Container> getContainer(String hostname) {
        return docker.getContainer(hostname);
    }

    /**
     * Try to suspend node. Suspending a node means the node should be taken offline,
     * such that maintenance can be done of the node (upgrading, rebooting, etc),
     * and such that we will start serving again as soon as possible afterwards.
     *
     * Any failures are logged and ignored.
     */
    @Override
    public void trySuspendNode(ContainerName containerName) {
        try {
            // TODO: Change to waiting w/o timeout (need separate thread that we can stop).
            executeCommandInContainer(containerName, SUSPEND_NODE_COMMAND);
        } catch (RuntimeException e) {
            PrefixLogger logger = PrefixLogger.getNodeAgentLogger(DockerOperationsImpl.class, containerName);
            // It's bad to continue as-if nothing happened, but on the other hand if we do not proceed to
            // remove container, we will not be able to upgrade to fix any problems in the suspend logic!
            logger.warning("Failed trying to suspend container " + containerName.asString() + "  with "
                   + Arrays.toString(SUSPEND_NODE_COMMAND), e);
        }
    }

    private void startContainer(final ContainerNodeSpec nodeSpec) {
        PrefixLogger logger = PrefixLogger.getNodeAgentLogger(DockerOperationsImpl.class, nodeSpec.containerName);

        logger.info("Starting container " + nodeSpec.containerName);
        try {
            InetAddress nodeInetAddress = environment.getInetAddressForHost(nodeSpec.hostname);
            final boolean isIPv6 = nodeInetAddress instanceof Inet6Address;

            String configServers = String.join(",", environment.getConfigServerHosts());
            Docker.CreateContainerCommand command = docker.createContainerCommand(
                    nodeSpec.wantedDockerImage.get(),
                    nodeSpec.containerName,
                    nodeSpec.hostname)
                    .withManagedBy(MANAGER_NAME)
                    .withNetworkMode(DockerImpl.DOCKER_CUSTOM_MACVLAN_NETWORK_NAME)
                    .withIpAddress(nodeInetAddress)
                    .withEnvironment("CONFIG_SERVER_ADDRESS", configServers)
                    .withUlimit("nofile", 16384, 16384)
                    .withUlimit("nproc", 409600, 409600)
                    .withUlimit("core", -1, -1)
                    .withAddCapability("SYS_PTRACE"); // Needed for gcore, pstack etc.

            command.withVolume("/etc/hosts", "/etc/hosts");
            for (String pathInNode : DIRECTORIES_TO_MOUNT.keySet()) {
                String pathInHost = environment.pathInHostFromPathInNode(nodeSpec.containerName, pathInNode).toString();
                command.withVolume(pathInHost, pathInNode);
            }

            // TODO: Enforce disk constraints
            // TODO: Consider if CPU shares or quoata should be set. For now we are just assuming they are
            // nicely controlled by docker.
            if (nodeSpec.minMainMemoryAvailableGb.isPresent()) {
                long minMainMemoryAvailableMb = (long) (nodeSpec.minMainMemoryAvailableGb.get() * 1024);
                if (minMainMemoryAvailableMb > 0) {
                    command.withMemoryInMb(minMainMemoryAvailableMb);
                    // TOTAL_MEMORY_MB is used to make any jdisc container think the machine
                    // only has this much physical memory (overrides total memory reported by `free -m`).
                    command.withEnvironment("TOTAL_MEMORY_MB", Long.toString(minMainMemoryAvailableMb));
                    command.withEnvironment("VESPA_TOTAL_MEMORY_MB", Long.toString(minMainMemoryAvailableMb));
                }
            }

            logger.info("Starting new container with args: " + command);
            command.create();

            if (isIPv6) {
                docker.connectContainerToNetwork(nodeSpec.containerName, "bridge");
                docker.startContainer(nodeSpec.containerName);
                setupContainerNetworkingWithScript(nodeSpec.containerName);
            } else {
                docker.startContainer(nodeSpec.containerName);
            }

            DIRECTORIES_TO_MOUNT.entrySet().stream().filter(Map.Entry::getValue).forEach(entry ->
                    docker.executeInContainerAsRoot(nodeSpec.containerName, "chmod", "-R", "a+w", entry.getKey()));
        } catch (IOException e) {
            throw new RuntimeException("Failed to create container " + nodeSpec.containerName.asString(), e);
        }
    }

    /**
     * Due to a bug in docker (https://github.com/docker/libnetwork/issues/1443), we need to manually set
     * IPv6 gateway in containers connected to more than one docker network
     */
    private void setupContainerNetworkingWithScript(ContainerName containerName) throws IOException {
        InetAddress hostDefaultGateway = DockerNetworkCreator.getDefaultGatewayLinux(true);
        executeCommandInNetworkNamespace(containerName, new String[]{
                "route", "-A", "inet6", "add", "default", "gw", hostDefaultGateway.getHostAddress(), "dev", "eth1"});
    }

    @Override
    public void scheduleDownloadOfImage(final ContainerNodeSpec nodeSpec, Runnable callback) {
        PrefixLogger logger = PrefixLogger.getNodeAgentLogger(DockerOperationsImpl.class, nodeSpec.containerName);

        logger.info("Schedule async download of " + nodeSpec.wantedDockerImage.get());
        final CompletableFuture<DockerImage> asyncPullResult = docker.pullImageAsync(nodeSpec.wantedDockerImage.get());
        asyncPullResult.whenComplete((dockerImage, throwable) -> {
            if (throwable != null) {
                logger.warning("Failed to pull " + nodeSpec.wantedDockerImage, throwable);
                return;
            }
            assert nodeSpec.wantedDockerImage.get().equals(dockerImage);
            callback.run();
        });
    }

    @Override
    public void removeContainer(final ContainerNodeSpec nodeSpec, final Container existingContainer) {
        PrefixLogger logger = PrefixLogger.getNodeAgentLogger(DockerOperationsImpl.class, nodeSpec.containerName);
        final ContainerName containerName = existingContainer.name;
        if (existingContainer.state.isRunning()) {
            logger.info("Stopping container " + containerName);
            docker.stopContainer(containerName);
        }

        logger.info("Deleting container " + containerName);
        docker.deleteContainer(containerName);
        numberOfRunningContainersGauge.sample(getAllManagedContainers().size());
    }

    ProcessResult executeCommandInContainer(ContainerName containerName, String[] command) {
        ProcessResult result = docker.executeInContainerAsRoot(containerName, command);

        if (! result.isSuccess()) {
            throw new RuntimeException("Container " + containerName.asString() +
                    ": command " + Arrays.toString(command) + " failed: " + result);
        }
        return result;
    }

    @Override
    public ProcessResult executeCommandInContainerAsRoot(ContainerName containerName, String[] command) {
        return docker.executeInContainerAsRoot(containerName, command);
    }

    @Override
    public void executeCommandInNetworkNamespace(ContainerName containerName, String[] command) {
        final PrefixLogger logger = PrefixLogger.getNodeAgentLogger(DockerOperationsImpl.class, containerName);
<<<<<<< HEAD
        final Integer containerPid = getContainer(containerName.asString())
                .filter(container -> container.state.isRunning())
                .map(container -> container.pid)
                .orElseThrow(() -> new RuntimeException("PID not found for container: " + containerName.asString()));
=======
        final Integer containerPid = docker.getContainer(containerName)
                .flatMap(container -> container.pid)
                .orElseThrow(() -> new RuntimeException("PID not found for container with name: " +
                        containerName.asString()));
>>>>>>> 5b367fb5

        final List<String> wrappedCommand = new LinkedList<>();
        wrappedCommand.add("sudo");
        wrappedCommand.add("-n"); // Run non-interactively and fail if a password is required
        wrappedCommand.add("nsenter");
        wrappedCommand.add(String.format("--net=/host/proc/%d/ns/net", containerPid));
        wrappedCommand.add("--");
        wrappedCommand.addAll(Arrays.asList(command));

        try {
            commandExecutor.accept(wrappedCommand);
        } catch (Exception e) {
            logger.error(String.format("Failed to execute %s in network namespace for %s (PID = %d)",
                    Arrays.toString(command), containerName.asString(), containerPid));
            throw new RuntimeException(e);
        }
    }

    @Override
    public void resumeNode(ContainerName containerName) {
        executeCommandInContainer(containerName, RESUME_NODE_COMMAND);
    }

    @Override
    public void restartServicesOnNode(ContainerName containerName) {
        executeCommandInContainer(containerName, RESTART_NODE_COMMAND);
    }

    @Override
    public void stopServicesOnNode(ContainerName containerName) {
        executeCommandInContainer(containerName, STOP_NODE_COMMAND);
    }

    @Override
    public Optional<Docker.ContainerStats> getContainerStats(ContainerName containerName) {
        return docker.getContainerStats(containerName);
    }

    @Override
    public List<Container> getAllManagedContainers() {
        return docker.getAllContainersManagedBy(MANAGER_NAME);
    }

    @Override
    public void deleteUnusedDockerImages() {
        docker.deleteUnusedDockerImages();
    }

    private void setMetrics(MetricReceiverWrapper metricReceiver) {
        Dimensions dimensions = new Dimensions.Builder()
                .add("host", HostName.getLocalhost())
                .add("role", "docker").build();

        numberOfRunningContainersGauge = metricReceiver.declareGauge(dimensions, "containers.running");

        // Some containers could already be running, count them and initialize to that value
        numberOfRunningContainersGauge.sample(getAllManagedContainers().size());
    }

    private static void runCommand(List<String> command) {
        try {
            final Process process = new ProcessBuilder(command)
                    .redirectErrorStream(true)
                    .start();
            final String output = CharStreams.toString(new InputStreamReader(process.getInputStream()));
            final int resultCode = process.waitFor();
            if (resultCode != 0) {
                throw new RuntimeException("Command " + Joiner.on(' ').join(command) + " failed: " + output);
            }
        } catch (IOException|InterruptedException e) {
            throw new RuntimeException(e);
        }
    }
}<|MERGE_RESOLUTION|>--- conflicted
+++ resolved
@@ -281,17 +281,11 @@
     @Override
     public void executeCommandInNetworkNamespace(ContainerName containerName, String[] command) {
         final PrefixLogger logger = PrefixLogger.getNodeAgentLogger(DockerOperationsImpl.class, containerName);
-<<<<<<< HEAD
-        final Integer containerPid = getContainer(containerName.asString())
+        final Integer containerPid = docker.getContainer(containerName)
                 .filter(container -> container.state.isRunning())
                 .map(container -> container.pid)
-                .orElseThrow(() -> new RuntimeException("PID not found for container: " + containerName.asString()));
-=======
-        final Integer containerPid = docker.getContainer(containerName)
-                .flatMap(container -> container.pid)
                 .orElseThrow(() -> new RuntimeException("PID not found for container with name: " +
                         containerName.asString()));
->>>>>>> 5b367fb5
 
         final List<String> wrappedCommand = new LinkedList<>();
         wrappedCommand.add("sudo");

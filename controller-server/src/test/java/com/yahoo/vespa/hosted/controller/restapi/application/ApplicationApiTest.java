// Copyright Yahoo. Licensed under the terms of the Apache 2.0 license. See LICENSE in the project root.
package com.yahoo.vespa.hosted.controller.restapi.application;

import ai.vespa.hosted.api.MultiPartStreamer;
import ai.vespa.hosted.api.Signatures;
import com.yahoo.application.container.handler.Request;
import com.yahoo.component.Version;
import com.yahoo.config.application.api.ValidationId;
import com.yahoo.config.provision.ApplicationId;
import com.yahoo.config.provision.ApplicationName;
import com.yahoo.config.provision.AthenzService;
import com.yahoo.config.provision.Environment;
import com.yahoo.config.provision.InstanceName;
import com.yahoo.config.provision.RegionName;
import com.yahoo.config.provision.TenantName;
import com.yahoo.config.provision.zone.RoutingMethod;
import com.yahoo.config.provision.zone.ZoneId;
import com.yahoo.security.KeyAlgorithm;
import com.yahoo.security.KeyUtils;
import com.yahoo.security.SignatureAlgorithm;
import com.yahoo.security.X509CertificateBuilder;
import com.yahoo.security.X509CertificateUtils;
import com.yahoo.vespa.athenz.api.AthenzDomain;
import com.yahoo.vespa.athenz.api.AthenzIdentity;
import com.yahoo.vespa.athenz.api.AthenzPrincipal;
import com.yahoo.vespa.athenz.api.AthenzUser;
import com.yahoo.vespa.athenz.api.OAuthCredentials;
import com.yahoo.vespa.flags.PermanentFlags;
import com.yahoo.vespa.hosted.controller.Application;
import com.yahoo.vespa.hosted.controller.ControllerTester;
import com.yahoo.vespa.hosted.controller.Instance;
import com.yahoo.vespa.hosted.controller.LockedTenant;
import com.yahoo.vespa.hosted.controller.api.application.v4.EnvironmentResource;
import com.yahoo.vespa.hosted.controller.api.application.v4.model.ProtonMetrics;
import com.yahoo.vespa.hosted.controller.api.identifiers.DeploymentId;
import com.yahoo.vespa.hosted.controller.api.identifiers.Property;
import com.yahoo.vespa.hosted.controller.api.identifiers.PropertyId;
import com.yahoo.vespa.hosted.controller.api.identifiers.ScrewdriverId;
import com.yahoo.vespa.hosted.controller.api.identifiers.UserId;
import com.yahoo.vespa.hosted.controller.api.integration.athenz.ApplicationAction;
import com.yahoo.vespa.hosted.controller.api.integration.athenz.AthenzDbMock;
import com.yahoo.vespa.hosted.controller.api.integration.configserver.ConfigServerException;
import com.yahoo.vespa.hosted.controller.api.integration.deployment.ApplicationVersion;
import com.yahoo.vespa.hosted.controller.api.integration.deployment.JobType;
import com.yahoo.vespa.hosted.controller.api.integration.deployment.RunId;
import com.yahoo.vespa.hosted.controller.api.integration.organization.Contact;
import com.yahoo.vespa.hosted.controller.api.integration.organization.IssueId;
import com.yahoo.vespa.hosted.controller.api.integration.organization.User;
import com.yahoo.vespa.hosted.controller.application.Deployment;
import com.yahoo.vespa.hosted.controller.application.DeploymentMetrics;
import com.yahoo.vespa.hosted.controller.application.TenantAndApplicationId;
import com.yahoo.vespa.hosted.controller.application.pkg.ApplicationPackage;
import com.yahoo.vespa.hosted.controller.athenz.HostedAthenzIdentities;
import com.yahoo.vespa.hosted.controller.deployment.ApplicationPackageBuilder;
import com.yahoo.vespa.hosted.controller.deployment.DeploymentTester;
import com.yahoo.vespa.hosted.controller.deployment.DeploymentTrigger;
import com.yahoo.vespa.hosted.controller.integration.ConfigServerMock;
import com.yahoo.vespa.hosted.controller.integration.ZoneApiMock;
import com.yahoo.vespa.hosted.controller.metric.ApplicationMetrics;
import com.yahoo.vespa.hosted.controller.notification.Notification;
import com.yahoo.vespa.hosted.controller.notification.NotificationSource;
import com.yahoo.vespa.hosted.controller.restapi.ContainerTester;
import com.yahoo.vespa.hosted.controller.restapi.ControllerContainerTest;
import com.yahoo.vespa.hosted.controller.routing.RoutingStatus;
import com.yahoo.vespa.hosted.controller.routing.context.DeploymentRoutingContext;
import com.yahoo.vespa.hosted.controller.security.AthenzCredentials;
import com.yahoo.vespa.hosted.controller.security.AthenzTenantSpec;
import com.yahoo.vespa.hosted.controller.support.access.SupportAccessGrant;
import com.yahoo.vespa.hosted.controller.tenant.AthenzTenant;
import com.yahoo.vespa.hosted.controller.tenant.LastLoginInfo;
import com.yahoo.vespa.hosted.controller.versions.VespaVersion;
import com.yahoo.yolean.Exceptions;
import org.junit.Before;
import org.junit.Test;

import javax.security.auth.x500.X500Principal;
import java.io.File;
import java.math.BigInteger;
import java.net.URI;
import java.security.cert.X509Certificate;
import java.time.Duration;
import java.time.Instant;
import java.time.format.DateTimeFormatter;
import java.time.temporal.ChronoUnit;
import java.util.ArrayList;
import java.util.Base64;
import java.util.Collections;
import java.util.HashMap;
import java.util.List;
import java.util.Map;
import java.util.Optional;
import java.util.Set;
import java.util.function.Supplier;

import static com.yahoo.application.container.handler.Request.Method.DELETE;
import static com.yahoo.application.container.handler.Request.Method.GET;
import static com.yahoo.application.container.handler.Request.Method.PATCH;
import static com.yahoo.application.container.handler.Request.Method.POST;
import static com.yahoo.application.container.handler.Request.Method.PUT;
import static java.net.URLEncoder.encode;
import static java.nio.charset.StandardCharsets.UTF_8;
import static java.util.stream.Collectors.joining;
import static org.junit.Assert.assertArrayEquals;
import static org.junit.Assert.assertEquals;
import static org.junit.Assert.assertTrue;

/**
 * @author bratseth
 * @author mpolden
 * @author bjorncs
 * @author jonmv
 */
public class ApplicationApiTest extends ControllerContainerTest {

    private static final String responseFiles = "src/test/java/com/yahoo/vespa/hosted/controller/restapi/application/responses/";
    private static final String pemPublicKey = "-----BEGIN PUBLIC KEY-----\n" +
                                               "MFkwEwYHKoZIzj0CAQYIKoZIzj0DAQcDQgAEuKVFA8dXk43kVfYKzkUqhEY2rDT9\n" +
                                               "z/4jKSTHwbYR8wdsOSrJGVEUPbS2nguIJ64OJH7gFnxM6sxUVj+Nm2HlXw==\n" +
                                               "-----END PUBLIC KEY-----\n";
    private static final String quotedPemPublicKey = pemPublicKey.replaceAll("\\n", "\\\\n");
    private static final String accessDenied = "{\n  \"code\" : 403,\n  \"message\" : \"Access denied\"\n}";

    private static final ApplicationPackage applicationPackageDefault = new ApplicationPackageBuilder()
            .withoutAthenzIdentity()
            .instances("default")
            .globalServiceId("foo")
            .region("us-central-1")
            .region("us-east-3")
            .region("us-west-1")
            .blockChange(false, true, "mon-fri", "0-8", "UTC")
            .build();

    private static final ApplicationPackage applicationPackageInstance1 = new ApplicationPackageBuilder()
            .withoutAthenzIdentity()
            .instances("instance1")
            .globalServiceId("foo")
            .region("us-central-1")
            .region("us-east-3")
            .region("us-west-1")
            .blockChange(false, true, "mon-fri", "0-8", "UTC")
            .applicationEndpoint("a0", "foo", "us-central-1", Map.of(InstanceName.from("instance1"), 1))
            .build();

    private static final AthenzDomain ATHENZ_TENANT_DOMAIN = new AthenzDomain("domain1");
    private static final AthenzDomain ATHENZ_TENANT_DOMAIN_2 = new AthenzDomain("domain2");
    private static final ScrewdriverId SCREWDRIVER_ID = new ScrewdriverId("12345");
    private static final UserId USER_ID = new UserId("myuser");
    private static final UserId OTHER_USER_ID = new UserId("otheruser");
    private static final UserId HOSTED_VESPA_OPERATOR = new UserId("johnoperator");
    private static final OAuthCredentials OKTA_CREDENTIALS = OAuthCredentials.createForTesting("eyJhbGciOiJIUzI1NiIsInR5cCI6IkpXVCJ9.eyJzdWIiOiIxMjM0NTY3ODkwIiwibmFtZSI6IkpvaG4gRG9lIiwiaWF0IjoxNTE2MjM5MDIyfQ.he0ErCNloe4J7Id0Ry2SEDg09lKkZkfsRiGsdX_vgEg", "okta-it");


    private ContainerTester tester;
    private DeploymentTester deploymentTester;

    @Before
    public void before() {
        tester = new ContainerTester(container, responseFiles);
        deploymentTester = new DeploymentTester(new ControllerTester(tester));
        deploymentTester.controllerTester().computeVersionStatus();
    }

    @Test
    public void testApplicationApi() {
        createAthenzDomainWithAdmin(ATHENZ_TENANT_DOMAIN, USER_ID); // (Necessary but not provided in this API)

        // GET API root
        tester.assertResponse(request("/application/v4/", GET).userIdentity(USER_ID),
                              new File("root.json"));
        // POST (add) a tenant without property ID
        tester.assertResponse(request("/application/v4/tenant/tenant1", POST)
                                      .userIdentity(USER_ID)
                                      .data("{\"athensDomain\":\"domain1\", \"property\":\"property1\"}")
                                      .oAuthCredentials(OKTA_CREDENTIALS),
                              new File("tenant-without-applications.json"));
        // PUT (modify) a tenant
        tester.assertResponse(request("/application/v4/tenant/tenant1", PUT)
                                      .userIdentity(USER_ID)
                                      .oAuthCredentials(OKTA_CREDENTIALS)
                                      .data("{\"athensDomain\":\"domain1\", \"property\":\"property1\"}"),
                              new File("tenant-without-applications.json"));

        // Add another Athens domain, so we can try to create more tenants
        createAthenzDomainWithAdmin(ATHENZ_TENANT_DOMAIN_2, USER_ID); // New domain to test tenant w/property ID
        // Add property info for that property id, as well, in the mock organization.
        registerContact(1234);

        // POST (add) a tenant with property ID
        tester.assertResponse(request("/application/v4/tenant/tenant2", POST)
                                      .userIdentity(USER_ID)
                                      .oAuthCredentials(OKTA_CREDENTIALS)
                                      .data("{\"athensDomain\":\"domain2\", \"property\":\"property2\", \"propertyId\":\"1234\"}"),
                              new File("tenant-without-applications-with-id.json"));
        // PUT (modify) a tenant with property ID
        tester.assertResponse(request("/application/v4/tenant/tenant2", PUT)
                                      .userIdentity(USER_ID)
                                      .oAuthCredentials(OKTA_CREDENTIALS)
                                      .data("{\"athensDomain\":\"domain2\", \"property\":\"property2\", \"propertyId\":\"1234\"}"),
                              new File("tenant-without-applications-with-id.json"));
        // GET a tenant with property ID and contact information
        updateContactInformation();
        tester.controller().tenants().updateLastLogin(TenantName.from("tenant2"),
                List.of(LastLoginInfo.UserLevel.user, LastLoginInfo.UserLevel.administrator), Instant.ofEpochMilli(1234));
        tester.assertResponse(request("/application/v4/tenant/tenant2", GET).userIdentity(USER_ID),
                              new File("tenant2.json"));

        // POST (create) an application
        tester.assertResponse(request("/application/v4/tenant/tenant1/application/application1/instance/instance1", POST)
                                      .userIdentity(USER_ID)
                                      .oAuthCredentials(OKTA_CREDENTIALS),
                              new File("instance-reference.json"));
        // GET a tenant
        tester.assertResponse(request("/application/v4/tenant/tenant1", GET).userIdentity(USER_ID),
                              new File("tenant-with-application.json"));

        tester.assertResponse(request("/application/v4/tenant/tenant1", GET)
                                      .userIdentity(USER_ID)
                                      .properties(Map.of("activeInstances", "true")),
                              new File("tenant-without-applications.json"));

        // GET tenant applications
        tester.assertResponse(request("/application/v4/tenant/tenant1/application/", GET).userIdentity(USER_ID),
                              new File("application-list.json"));
        // GET tenant application instances for application that does not exist
        tester.assertResponse(request("/application/v4/tenant/tenant1/application/fake-app/instance/", GET).userIdentity(USER_ID),
                "{\"error-code\":\"NOT_FOUND\",\"message\":\"Application 'fake-app' does not exist\"}", 404);

        // GET tenant applications (instances of "application1" only)
        tester.assertResponse(request("/application/v4/tenant/tenant1/application/application1/instance/", GET).userIdentity(USER_ID),
                              new File("application-list.json"));
        // GET at a tenant, with "&recursive=true&production=true", recurses over no instances yet, as they are not in deployment spec.
        tester.assertResponse(request("/application/v4/tenant/tenant1/", GET)
                                      .userIdentity(USER_ID)
                                      .properties(Map.of("recursive", "true",
                                                         "production", "true")),
                              new File("tenant-with-empty-application.json"));
        // GET at an application, with "&recursive=true&production=true", recurses over no instances yet, as they are not in deployment spec.
        tester.assertResponse(request("/application/v4/tenant/tenant1/application/application1", GET)
                                      .userIdentity(USER_ID)
                                      .properties(Map.of("recursive", "true",
                                                         "production", "true")),
                              new File("application-without-instances.json"));

        addUserToHostedOperatorRole(HostedAthenzIdentities.from(HOSTED_VESPA_OPERATOR));

        ApplicationId id = ApplicationId.from("tenant1", "application1", "instance1");
        var app1 = deploymentTester.newDeploymentContext(id);

        // POST (deploy) an application to start a manual deployment in prod is not allowed
        MultiPartStreamer entity = createApplicationDeployData(applicationPackageInstance1);
        tester.assertResponse(request("/application/v4/tenant/tenant1/application/application1/instance/instance1/deploy/production-us-east-3/", POST)
                                      .data(entity)
                                      .userIdentity(USER_ID),
                              "{\"error-code\":\"BAD_REQUEST\",\"message\":\"Direct deployments are only allowed to manually deployed environments.\"}", 400);

        // POST (deploy) an application to start a manual deployment in prod is allowed for operators
        tester.assertResponse(request("/application/v4/tenant/tenant1/application/application1/instance/instance1/deploy/production-us-east-3/", POST)
                                      .data(entity)
                                      .userIdentity(HOSTED_VESPA_OPERATOR),
                              "{\"message\":\"Deployment started in run 1 of production-us-east-3 for tenant1.application1.instance1. This may take about 15 minutes the first time.\",\"run\":1}");
        app1.runJob(JobType.productionUsEast3);
        tester.controller().applications().deactivate(app1.instanceId(), ZoneId.from("prod", "us-east-3"));

        // POST (deploy) an application to start a manual deployment to dev
        tester.assertResponse(request("/application/v4/tenant/tenant1/application/application1/instance/instance1/deploy/dev-us-east-1/", POST)
                                      .data(entity)
                                      .userIdentity(USER_ID),
                              "{\"message\":\"Deployment started in run 1 of dev-us-east-1 for tenant1.application1.instance1. This may take about 15 minutes the first time.\",\"run\":1}");
        app1.runJob(JobType.devUsEast1);

        // POST (deploy) a job to restart a manual deployment to dev
        tester.assertResponse(request("/application/v4/tenant/tenant1/application/application1/instance/instance1/job/dev-us-east-1", POST)
                                      .userIdentity(USER_ID),
                              "{\"message\":\"Triggered dev-us-east-1 for tenant1.application1.instance1\"}");
        app1.runJob(JobType.devUsEast1);

        // GET dev application package
        tester.assertResponse(request("/application/v4/tenant/tenant1/application/application1/instance/instance1/job/dev-us-east-1/package", GET)
                                      .userIdentity(USER_ID),
                              (response) -> {
                                  assertEquals("attachment; filename=\"tenant1.application1.instance1.dev.us-east-1.zip\"", response.getHeaders().getFirst("Content-Disposition"));
                                  assertArrayEquals(applicationPackageInstance1.zippedContent(), response.getBody());
                              },
                              200);

        // POST an application package is not generally allowed under user instance
        tester.assertResponse(request("/application/v4/tenant/tenant1/application/application1/instance/otheruser/deploy/dev-us-east-1", POST)
                                      .userIdentity(OTHER_USER_ID)
                                      .data(createApplicationDeployData(applicationPackageInstance1)),
                              accessDenied,
                              403);

        // DELETE a dev deployment is not generally allowed under user instance
        tester.assertResponse(request("/application/v4/tenant/tenant1/application/application1/instance/otheruser/environment/dev/region/us-east-1", DELETE)
                                      .userIdentity(OTHER_USER_ID),
                              accessDenied,
                              403);

        // When the user is a tenant admin, user instances are allowed.
        // POST an application package is not allowed under user instance for tenant admins
        tester.assertResponse(request("/application/v4/tenant/tenant1/application/application1/instance/myuser/deploy/dev-us-east-1", POST)
                                      .userIdentity(USER_ID)
                                      .data(createApplicationDeployData(applicationPackageInstance1)),
                              new File("deployment-job-accepted-2.json"));

        tester.assertResponse(request("/application/v4/tenant/tenant1/application/application1/instance/myuser/job/dev-us-east-1/diff/1", GET).userIdentity(HOSTED_VESPA_OPERATOR),
                (response) -> assertTrue(response.getBodyAsString(),
                        response.getBodyAsString().contains("--- search-definitions/test.sd\n" +
                                "@@ -1,0 +1,1 @@\n" +
                                "+ search test { }\n")),
                200);

        // DELETE a dev deployment is allowed under user instance for tenant admins
        tester.assertResponse(request("/application/v4/tenant/tenant1/application/application1/instance/myuser/environment/dev/region/us-east-1", DELETE)
                                      .userIdentity(USER_ID),
                              "{\"message\":\"Deactivated tenant1.application1.myuser in dev.us-east-1\"}");

        // DELETE a user instance
        tester.assertResponse(request("/application/v4/tenant/tenant1/application/application1/instance/myuser", DELETE)
                                      .userIdentity(USER_ID)
                                      .oAuthCredentials(OKTA_CREDENTIALS),
                              "{\"message\":\"Deleted instance tenant1.application1.myuser\"}");

        addScrewdriverUserToDeployRole(SCREWDRIVER_ID,
                                       ATHENZ_TENANT_DOMAIN,
                                       id.application());

        // POST an application package and a test jar, submitting a new application for production deployment.
        tester.assertResponse(request("/application/v4/tenant/tenant1/application/application1/submit", POST)
                                      .screwdriverIdentity(SCREWDRIVER_ID)
                                      .data(createApplicationSubmissionData(applicationPackageInstance1, 123)),
                              "{\"message\":\"application build 1, source revision of repository 'repository1', branch 'master' with commit 'commit1', by a@b, built against 6.1 at 1970-01-01T00:00:01Z\"}");

        app1.runJob(JobType.systemTest).runJob(JobType.stagingTest).runJob(JobType.productionUsCentral1);

        ApplicationPackage applicationPackage = new ApplicationPackageBuilder()
                .withoutAthenzIdentity()
                .instances("instance1")
                .globalServiceId("foo")
                .region("us-west-1")
                .region("us-east-3")
                .allow(ValidationId.globalEndpointChange)
                .build();

        // POST (create) another application
        tester.assertResponse(request("/application/v4/tenant/tenant2/application/application2/instance/default", POST)
                                      .userIdentity(USER_ID)
                                      .oAuthCredentials(OKTA_CREDENTIALS),
                              new File("instance-reference-2.json"));

        ApplicationId id2 = ApplicationId.from("tenant2", "application2", "instance1");
        var app2 = deploymentTester.newDeploymentContext(id2);
        addScrewdriverUserToDeployRole(SCREWDRIVER_ID,
                                       ATHENZ_TENANT_DOMAIN_2,
                                       id2.application());

        // POST an application package and a test jar, submitting a new application for production deployment.
        tester.assertResponse(request("/application/v4/tenant/tenant2/application/application2/submit", POST)
                                      .screwdriverIdentity(SCREWDRIVER_ID)
                                      .data(createApplicationSubmissionData(applicationPackage, 1000)),
                              "{\"message\":\"application build 1, source revision of repository 'repository1', branch 'master' with commit 'commit1', by a@b, built against 6.1 at 1970-01-01T00:00:01Z\"}");

        deploymentTester.triggerJobs();

        // POST a triggering to force a production job to start without successful tests
        tester.assertResponse(request("/application/v4/tenant/tenant2/application/application2/instance/instance1/job/production-us-west-1", POST)
                                      .data("{ \"skipTests\": true, \"skipRevision\": true, \"skipUpgrade\": true }")
                                      .userIdentity(USER_ID),
                              "{\"message\":\"Triggered production-us-west-1 for tenant2.application2.instance1, without revision and platform upgrade\"}");
        app2.runJob(JobType.productionUsWest1);

        // POST a re-triggering to force a production job to start with previous parameters
        tester.assertResponse(request("/application/v4/tenant/tenant2/application/application2/instance/instance1/job/production-us-west-1", POST)
                                      .data("{\"reTrigger\":true}")
                                      .userIdentity(USER_ID),
                              "{\"message\":\"Triggered production-us-west-1 for tenant2.application2.instance1\"}");

        // DELETE manually deployed prod deployment again
        tester.assertResponse(request("/application/v4/tenant/tenant2/application/application2/instance/instance1/environment/prod/region/us-west-1", DELETE)
                                      .userIdentity(HOSTED_VESPA_OPERATOR),
                              "{\"message\":\"Deactivated tenant2.application2.instance1 in prod.us-west-1\"}");

        // GET application having both change and outstanding change
        tester.assertResponse(request("/application/v4/tenant/tenant2/application/application2", GET)
                                      .screwdriverIdentity(SCREWDRIVER_ID),
                              new File("application2.json"));

        // PATCH in a major version override
        tester.assertResponse(request("/application/v4/tenant/tenant2/application/application2", PATCH)
                                      .userIdentity(USER_ID)
                                      .data("{\"majorVersion\":7}"),
                              "{\"message\":\"Set major version to 7\"}");

        // POST a pem deploy key
        tester.assertResponse(request("/application/v4/tenant/tenant2/application/application2/key", POST)
                                      .userIdentity(USER_ID)
                                      .data("{\"key\":\"" + pemPublicKey + "\"}"),
                              "{\"keys\":[\"-----BEGIN PUBLIC KEY-----\\nMFkwEwYHKoZIzj0CAQYIKoZIzj0DAQcDQgAEuKVFA8dXk43kVfYKzkUqhEY2rDT9\\nz/4jKSTHwbYR8wdsOSrJGVEUPbS2nguIJ64OJH7gFnxM6sxUVj+Nm2HlXw==\\n-----END PUBLIC KEY-----\\n\"]}");

        // PATCH in a pem deploy key at deprecated path
        tester.assertResponse(request("/application/v4/tenant/tenant2/application/application2/instance/default", PATCH)
                                      .userIdentity(USER_ID)
                                      .data("{\"pemDeployKey\":\"" + pemPublicKey + "\"}"),
                              "{\"message\":\"Added deploy key " + quotedPemPublicKey + "\"}");

        // GET an application with a major version override
        tester.assertResponse(request("/application/v4/tenant/tenant2/application/application2", GET)
                                      .userIdentity(USER_ID),
                              new File("application2-with-patches.json"));

        // PATCH in removal of the application major version override removal
        tester.assertResponse(request("/application/v4/tenant/tenant2/application/application2", PATCH)
                                      .userIdentity(USER_ID)
                                      .data("{\"majorVersion\":null}"),
                              "{\"message\":\"Set major version to empty\"}");

        // GET compile version for an application
        tester.assertResponse(request("/application/v4/tenant/tenant2/application/application2/compile-version", GET)
                                      .userIdentity(USER_ID),
                              "{\"compileVersion\":\"6.1.0\"}");

        // DELETE the pem deploy key
        tester.assertResponse(request("/application/v4/tenant/tenant2/application/application2/key", DELETE)
                                      .userIdentity(USER_ID)
                                      .data("{\"key\":\"" + pemPublicKey + "\"}"),
                              "{\"keys\":[]}");

        tester.assertResponse(request("/application/v4/tenant/tenant2/application/application2", GET)
                                      .userIdentity(USER_ID),
                              new File("application2.json"));

        // DELETE instance 1 of 2
        tester.assertResponse(request("/application/v4/tenant/tenant2/application/application2/instance/default", DELETE)
                                      .userIdentity(USER_ID)
                                      .oAuthCredentials(OKTA_CREDENTIALS),
                              "{\"message\":\"Deleted instance tenant2.application2.default\"}");

        // DELETE application with only one instance left
        tester.assertResponse(request("/application/v4/tenant/tenant2/application/application2", DELETE)
                                      .userIdentity(USER_ID)
                                      .oAuthCredentials(OKTA_CREDENTIALS),
                              "{\"message\":\"Deleted application tenant2.application2\"}");

        // Set version 6.1 to broken to change compile version for.
        deploymentTester.upgrader().overrideConfidence(Version.fromString("6.1"), VespaVersion.Confidence.broken);
        deploymentTester.controllerTester().computeVersionStatus();
        setDeploymentMaintainedInfo();

        // GET tenant application deployments
        tester.assertResponse(request("/application/v4/tenant/tenant1/application/application1/instance/instance1", GET)
                                      .userIdentity(USER_ID),
                              new File("instance.json"));
        // GET an application deployment
        tester.assertResponse(request("/application/v4/tenant/tenant1/application/application1/environment/prod/region/us-central-1/instance/instance1", GET)
                                      .userIdentity(USER_ID),
                              new File("deployment.json"));

        addIssues(deploymentTester, TenantAndApplicationId.from("tenant1", "application1"));
        // GET at root, with "&recursive=deployment", returns info about all tenants, their applications and their deployments
        tester.assertResponse(request("/application/v4/", GET)
                                      .userIdentity(USER_ID)
                                      .recursive("deployment"),
                              new File("recursive-root.json"));
        // GET at root, with "&recursive=tenant", returns info about all tenants, with limited info about their applications.
        tester.assertResponse(request("/application/v4/", GET)
                                      .userIdentity(USER_ID)
                                      .recursive("tenant"),
                              new File("recursive-until-tenant-root.json"));
        // GET at a tenant, with "&recursive=true", returns full info about their applications and their deployments
        tester.assertResponse(request("/application/v4/tenant/tenant1/", GET)
                                      .userIdentity(USER_ID)
                                      .recursive("true"),
                              new File("tenant1-recursive.json"));
        // GET at an application, with "&recursive=true", returns full info about its deployments
        tester.assertResponse(request("/application/v4/tenant/tenant1/application/application1/instance/instance1", GET)
                                      .userIdentity(USER_ID)
                                      .recursive("true"),
                              new File("instance1-recursive.json"));

        // GET nodes
        tester.assertResponse(request("/application/v4/tenant/tenant1/application/application1/environment/prod/region/us-central-1/instance/instance1/nodes", GET)
                                      .userIdentity(USER_ID),
                              new File("application-nodes.json"));

        // GET clusters
        tester.assertResponse(request("/application/v4/tenant/tenant1/application/application1/environment/prod/region/us-central-1/instance/instance1/clusters", GET)
                                      .userIdentity(USER_ID),
                              new File("application-clusters.json"));

        // GET logs
        tester.assertResponse(request("/application/v4/tenant/tenant2/application/application1/environment/dev/region/us-east-1/instance/default/logs?from=1233&to=3214", GET)
                        .userIdentity(USER_ID),
                "INFO - All good");

        // GET controller logs
        tester.assertResponse(request("/application/v4/tenant/tenant2/application/application1/environment/prod/region/controller/instance/default/logs?from=1233&to=3214", GET)
                                      .userIdentity(USER_ID),
                              "INFO - All good");

        // Get content/../foo
        tester.assertResponse(request("/application/v4/tenant/tenant2/application/application1/instance/default/environment/dev/region/us-east-1/content/%2E%2E%2Ffoo", GET).userIdentity(USER_ID),
                              accessDenied, 403);
        // Get content - root
        tester.assertResponse(request("/application/v4/tenant/tenant2/application/application1/instance/default/environment/dev/region/us-east-1/content/", GET).userIdentity(USER_ID),
                "{\"path\":\"/\"}");
        // Get content - ignore query params
        tester.assertResponse(request("/application/v4/tenant/tenant2/application/application1/instance/default/environment/dev/region/us-east-1/content/bar/file.json?query=param", GET).userIdentity(USER_ID),
                "{\"path\":\"/bar/file.json\"}");


        updateMetrics();

        // GET metrics
        tester.assertJsonResponse(request("/application/v4/tenant/tenant2/application/application1/environment/dev/region/us-east-1/instance/default/metrics", GET)
                        .userIdentity(USER_ID),
                                new File("proton-metrics.json"));

        // POST a roll-out of the latest application
        tester.assertResponse(request("/application/v4/tenant/tenant1/application/application1/instance/instance1/deploying/application", POST)
                                      .userIdentity(USER_ID),
                              "{\"message\":\"Triggered revision change to build 1 for tenant1.application1.instance1\"}");

        // POST a roll-out of a given revision
        tester.assertResponse(request("/application/v4/tenant/tenant1/application/application1/instance/instance1/deploying/application", POST)
                                      .data("{ \"build\": 1 }")
                                      .userIdentity(USER_ID),
                              "{\"message\":\"Triggered revision change to build 1 for tenant1.application1.instance1\"}");

        // DELETE (cancel) ongoing change
        tester.assertResponse(request("/application/v4/tenant/tenant1/application/application1/instance/instance1/deploying", DELETE)
                                      .userIdentity(HOSTED_VESPA_OPERATOR),
                              "{\"message\":\"Changed deployment from 'revision change to build 1' to 'no change' for tenant1.application1.instance1\"}");

        // DELETE (cancel) again is a no-op
        tester.assertResponse(request("/application/v4/tenant/tenant1/application/application1/instance/instance1/deploying", DELETE)
                                      .userIdentity(USER_ID)
                                      .data("{\"cancel\":\"all\"}"),
                              "{\"message\":\"No deployment in progress for tenant1.application1.instance1 at this time\"}");

        // POST pinning to a given version to an application
        tester.assertResponse(request("/application/v4/tenant/tenant1/application/application1/instance/instance1/deploying/pin", POST)
                                      .userIdentity(USER_ID)
                                      .data("6.1.0"),
                              "{\"message\":\"Triggered pin to 6.1 for tenant1.application1.instance1\"}");
        assertTrue("Action is logged to audit log",
                   tester.controller().auditLogger().readLog().entries().stream()
                         .anyMatch(entry -> entry.resource().equals("/application/v4/tenant/tenant1/application/application1/instance/instance1/deploying/pin?")));
        tester.assertResponse(request("/application/v4/tenant/tenant1/application/application1/instance/instance1/deploying", GET)
                                      .userIdentity(USER_ID), "{\"platform\":\"6.1\",\"pinned\":true}");
        tester.assertResponse(request("/application/v4/tenant/tenant1/application/application1/instance/instance1/deploying/pin", GET)
                                      .userIdentity(USER_ID), "{\"platform\":\"6.1\",\"pinned\":true}");

        // DELETE only the pin to a given version
        tester.assertResponse(request("/application/v4/tenant/tenant1/application/application1/instance/instance1/deploying/pin", DELETE)
                                      .userIdentity(USER_ID),
                              "{\"message\":\"Changed deployment from 'pin to 6.1' to 'upgrade to 6.1' for tenant1.application1.instance1\"}");
        tester.assertResponse(request("/application/v4/tenant/tenant1/application/application1/instance/instance1/deploying", GET)
                                      .userIdentity(USER_ID), "{\"platform\":\"6.1\",\"pinned\":false}");

        // POST pinning again
        tester.assertResponse(request("/application/v4/tenant/tenant1/application/application1/instance/instance1/deploying/pin", POST)
                                      .userIdentity(USER_ID)
                                      .data("6.1"),
                              "{\"message\":\"Triggered pin to 6.1 for tenant1.application1.instance1\"}");
        tester.assertResponse(request("/application/v4/tenant/tenant1/application/application1/instance/instance1/deploying", GET)
                                      .userIdentity(USER_ID), "{\"platform\":\"6.1\",\"pinned\":true}");

        // DELETE only the version, but leave the pin
        tester.assertResponse(request("/application/v4/tenant/tenant1/application/application1/instance/instance1/deploying/platform", DELETE)
                                      .userIdentity(USER_ID),
                              "{\"message\":\"Changed deployment from 'pin to 6.1' to 'pin to current platform' for tenant1.application1.instance1\"}");
        tester.assertResponse(request("/application/v4/tenant/tenant1/application/application1/instance/instance1/deploying", GET)
                                      .userIdentity(USER_ID), "{\"pinned\":true}");

        // DELETE also the pin to a given version
        tester.assertResponse(request("/application/v4/tenant/tenant1/application/application1/instance/instance1/deploying/pin", DELETE)
                                      .userIdentity(USER_ID),
                              "{\"message\":\"Changed deployment from 'pin to current platform' to 'no change' for tenant1.application1.instance1\"}");
        tester.assertResponse(request("/application/v4/tenant/tenant1/application/application1/instance/instance1/deploying", GET)
                                      .userIdentity(USER_ID), "{}");

        // POST a pause to a production job
        tester.assertResponse(request("/application/v4/tenant/tenant1/application/application1/instance/instance1/job/production-us-west-1/pause", POST)
                                      .userIdentity(USER_ID),
                              "{\"message\":\"production-us-west-1 for tenant1.application1.instance1 paused for " + DeploymentTrigger.maxPause + "\"}");

        // DELETE a pause of a production job
        tester.assertResponse(request("/application/v4/tenant/tenant1/application/application1/instance/instance1/job/production-us-west-1/pause", DELETE)
                                      .userIdentity(USER_ID),
                              "{\"message\":\"production-us-west-1 for tenant1.application1.instance1 resumed\"}");

        // POST a triggering to the same production job
        tester.assertResponse(request("/application/v4/tenant/tenant1/application/application1/instance/instance1/job/production-us-west-1", POST)
                                      .userIdentity(USER_ID),
                              "{\"message\":\"Triggered production-us-west-1 for tenant1.application1.instance1\"}");

        // POST a 'reindex application' command
        tester.assertResponse(request("/application/v4/tenant/tenant1/application/application1/instance/instance1/environment/prod/region/us-central-1/reindex", POST)
                                      .properties(Map.of("indexedOnly", "true",
                                                         "speed", "10"))
                                      .userIdentity(USER_ID),
                              "{\"message\":\"Requested reindexing of tenant1.application1.instance1 in prod.us-central-1, for indexed types, with speed 10.0\"}");

        // POST a 'reindex application' command with cluster filter
        tester.assertResponse(request("/application/v4/tenant/tenant1/application/application1/instance/instance1/environment/prod/region/us-central-1/reindex", POST)
                                      .properties(Map.of("clusterId", "boo,moo"))
                                      .userIdentity(USER_ID),
                              "{\"message\":\"Requested reindexing of tenant1.application1.instance1 in prod.us-central-1, on clusters boo, moo\"}");

        // POST a 'reindex application' command with cluster and document type filters
        tester.assertResponse(request("/application/v4/tenant/tenant1/application/application1/instance/instance1/environment/prod/region/us-central-1/reindex", POST)
                                      .properties(Map.of("clusterId", "boo,moo",
                                                         "documentType", "foo,boo"))
                                      .userIdentity(USER_ID),
                              "{\"message\":\"Requested reindexing of tenant1.application1.instance1 in prod.us-central-1, on clusters boo, moo, for types foo, boo\"}");

        // POST to enable reindexing
        tester.assertResponse(request("/application/v4/tenant/tenant1/application/application1/instance/instance1/environment/prod/region/us-central-1/reindexing", POST)
                                      .userIdentity(USER_ID),
                              "{\"message\":\"Enabled reindexing of tenant1.application1.instance1 in prod.us-central-1\"}");

        // DELETE to disable reindexing
        tester.assertResponse(request("/application/v4/tenant/tenant1/application/application1/instance/instance1/environment/prod/region/us-central-1/reindexing", DELETE)
                                      .userIdentity(USER_ID),
                              "{\"message\":\"Disabled reindexing of tenant1.application1.instance1 in prod.us-central-1\"}");

        // GET to get reindexing status
        tester.assertResponse(request("/application/v4/tenant/tenant1/application/application1/instance/instance1/environment/prod/region/us-central-1/reindexing", GET)
                                      .userIdentity(USER_ID),
                              "{\"enabled\":true,\"clusters\":[{\"name\":\"cluster\",\"pending\":[{\"type\":\"type\",\"requiredGeneration\":100}],\"ready\":[{\"type\":\"type\",\"readyAtMillis\":345,\"startedAtMillis\":456,\"endedAtMillis\":567,\"state\":\"failed\",\"message\":\"(＃｀д´)ﾉ\",\"progress\":0.1,\"speed\":1.0}]}]}");

        // POST to request a service dump
        tester.assertResponse(request("/application/v4/tenant/tenant1/application/application1/instance/instance1/environment/prod/region/us-central-1/node/host-tenant1.application1.instance1-prod.us-central-1/service-dump", POST)
                        .userIdentity(HOSTED_VESPA_OPERATOR)
                        .data("{\"configId\":\"default/container.1\",\"artifacts\":[\"jvm-dump\"],\"dumpOptions\":{\"duration\":30}}"),
                "{\"message\":\"Request created\"}");

        // GET to get status of service dump
        tester.assertResponse(request("/application/v4/tenant/tenant1/application/application1/instance/instance1/environment/prod/region/us-central-1/node/host-tenant1.application1.instance1-prod.us-central-1/service-dump", GET)
                        .userIdentity(HOSTED_VESPA_OPERATOR),
                "{\"createdMillis\":" + tester.controller().clock().millis() + ",\"configId\":\"default/container.1\"" +
                        ",\"artifacts\":[\"jvm-dump\"],\"dumpOptions\":{\"duration\":30}}");

        // POST a 'restart application' command
        tester.assertResponse(request("/application/v4/tenant/tenant1/application/application1/environment/prod/region/us-central-1/instance/instance1/restart", POST)
                                      .userIdentity(USER_ID),
                              "{\"message\":\"Requested restart of tenant1.application1.instance1 in prod.us-central-1\"}");

        // POST a 'restart application' command
        tester.assertResponse(request("/application/v4/tenant/tenant1/application/application1/environment/prod/region/us-central-1/instance/instance1/restart", POST)
                                      .userIdentity(HOSTED_VESPA_OPERATOR),
                              "{\"message\":\"Requested restart of tenant1.application1.instance1 in prod.us-central-1\"}");

        addUserToHostedOperatorRole(HostedAthenzIdentities.from(SCREWDRIVER_ID));

        // POST a 'restart application' in staging environment
        tester.assertResponse(request("/application/v4/tenant/tenant1/application/application1/environment/staging/region/us-east-3/instance/instance1/restart", POST)
                                      .screwdriverIdentity(SCREWDRIVER_ID),
                              "{\"message\":\"Requested restart of tenant1.application1.instance1 in staging.us-east-3\"}");

        // POST a 'restart application' in test environment
        tester.assertResponse(request("/application/v4/tenant/tenant1/application/application1/environment/test/region/us-east-1/instance/instance1/restart", POST)
                                      .screwdriverIdentity(SCREWDRIVER_ID),
                              "{\"message\":\"Requested restart of tenant1.application1.instance1 in test.us-east-1\"}");

        // POST a 'restart application' in dev environment
        tester.assertResponse(request("/application/v4/tenant/tenant1/application/application1/environment/dev/region/us-east-1/instance/instance1/restart", POST)
                                      .userIdentity(USER_ID),
                              "{\"message\":\"Requested restart of tenant1.application1.instance1 in dev.us-east-1\"}");

        // POST a 'restart application' command with a host filter (other filters not supported yet)
        tester.assertResponse(request("/application/v4/tenant/tenant1/application/application1/environment/prod/region/us-central-1/instance/instance1/restart", POST)
                                      .properties(Map.of("hostname", "node-1-tenant-host-prod.us-central-1"))
                                      .screwdriverIdentity(SCREWDRIVER_ID),
                              "{\"message\":\"Requested restart of tenant1.application1.instance1 in prod.us-central-1\"}", 200);

        // POST a 'suspend application' in dev environment
        tester.assertResponse(request("/application/v4/tenant/tenant1/application/application1/instance/instance1/environment/dev/region/us-east-1/suspend", POST)
                                      .userIdentity(USER_ID),
                              "{\"message\":\"Suspended orchestration of tenant1.application1.instance1 in dev.us-east-1\"}");

        // POST a 'resume application' in dev environment
        tester.assertResponse(request("/application/v4/tenant/tenant1/application/application1/instance/instance1/environment/dev/region/us-east-1/suspend", DELETE)
                                      .userIdentity(USER_ID),
                              "{\"message\":\"Resumed orchestration of tenant1.application1.instance1 in dev.us-east-1\"}");

        // POST a 'suspend application' in prod environment fails
        tester.assertResponse(request("/application/v4/tenant/tenant1/application/application1/instance/instance1/environment/prod/region/us-east-3/suspend", POST)
                                      .userIdentity(USER_ID),
                              accessDenied, 403);

        // GET suspended
        tester.assertResponse(request("/application/v4/tenant/tenant1/application/application1/environment/prod/region/us-central-1/instance/instance1/suspended", GET)
                                      .userIdentity(USER_ID),
                              new File("suspended.json"));

<<<<<<< HEAD
=======
        // GET services
        tester.assertResponse(request("/application/v4/tenant/tenant1/application/application1/environment/prod/region/us-central-1/instance/instance1/service", GET)
                                      .userIdentity(USER_ID),
                              new File("services.json"));

        // GET service
        tester.assertResponse(request("/application/v4/tenant/tenant1/application/application1/environment/prod/region/us-central-1/instance/instance1/service/storagenode-awe3slno6mmq2fye191y324jl/state/v1/", GET)
                                      .userIdentity(USER_ID),
                              new File("service.json"));

        // GET service/state/v1
        tester.assertResponse(request("/application/v4/tenant/tenant1/application/application1/instance/instance1/environment/prod/region/us-central-1/service/storagenode/host.com/state/v1/?foo=bar", GET)
                                      .userIdentity(USER_ID),
                              new File("service"));

        // GET orchestrator
        tester.assertResponse(request("/application/v4/tenant/tenant1/application/application1/instance/instance1/environment/prod/region/us-central-1/orchestrator", GET)
                                      .userIdentity(USER_ID),
                              "{\"json\":\"thank you very much\"}");

>>>>>>> 5dd851d5
        // DELETE application with active deployments fails
        tester.assertResponse(request("/application/v4/tenant/tenant1/application/application1/instance/instance1", DELETE)
                                      .userIdentity(USER_ID)
                                      .oAuthCredentials(OKTA_CREDENTIALS),
                              new File("delete-with-active-deployments.json"), 400);

        // DELETE (deactivate) a deployment - dev
        tester.assertResponse(request("/application/v4/tenant/tenant1/application/application1/environment/dev/region/us-east-1/instance/instance1", DELETE)
                                      .userIdentity(USER_ID),
                              "{\"message\":\"Deactivated tenant1.application1.instance1 in dev.us-east-1\"}");

        // DELETE (deactivate) a deployment - prod
        tester.assertResponse(request("/application/v4/tenant/tenant1/application/application1/environment/prod/region/us-central-1/instance/instance1", DELETE)
                                      .screwdriverIdentity(SCREWDRIVER_ID),
                              "{\"message\":\"Deactivated tenant1.application1.instance1 in prod.us-central-1\"}");


        // DELETE (deactivate) a deployment is idempotent
        tester.assertResponse(request("/application/v4/tenant/tenant1/application/application1/environment/prod/region/us-central-1/instance/instance1", DELETE)
                                      .screwdriverIdentity(SCREWDRIVER_ID),
                              "{\"message\":\"Deactivated tenant1.application1.instance1 in prod.us-central-1\"}");

        // Setup for test config tests
        tester.controller().jobController().deploy(ApplicationId.from("tenant1", "application1", "default"),
                                                   JobType.productionUsCentral1,
                                                   Optional.empty(),
                                                   applicationPackageDefault);
        tester.controller().jobController().deploy(ApplicationId.from("tenant1", "application1", "my-user"),
                                                   JobType.devUsEast1,
                                                   Optional.empty(),
                                                   applicationPackageDefault);

        // GET test-config for local tests against a dev deployment
        tester.assertResponse(request("/application/v4/tenant/tenant1/application/application1/instance/my-user/job/dev-us-east-1/test-config", GET)
                                      .userIdentity(USER_ID),
                              new File("test-config-dev.json"));
        // GET test-config for local tests against a prod deployment
        tester.assertResponse(request("/application/v4/tenant/tenant1/application/application1/instance/my-user/job/production-us-central-1/test-config", GET)
                                      .userIdentity(USER_ID),
                              new File("test-config.json"));
        tester.controller().applications().deactivate(ApplicationId.from("tenant1", "application1", "default"),
                                                      ZoneId.from("prod", "us-central-1"));
        tester.controller().applications().deactivate(ApplicationId.from("tenant1", "application1", "my-user"),
                                                      ZoneId.from("dev", "us-east-1"));
        // teardown for test config tests

        // Second attempt has a service under a different domain than the tenant of the application, and fails.
        ApplicationPackage packageWithServiceForWrongDomain = new ApplicationPackageBuilder()
                .instances("instance1")
                .athenzIdentity(com.yahoo.config.provision.AthenzDomain.from(ATHENZ_TENANT_DOMAIN_2.getName()), AthenzService.from("service"))
                .region("us-west-1")
                .build();
        allowLaunchOfService(new com.yahoo.vespa.athenz.api.AthenzService(ATHENZ_TENANT_DOMAIN_2, "service"));
        tester.assertResponse(request("/application/v4/tenant/tenant1/application/application1/instance/instance1/submit", POST)
                                      .screwdriverIdentity(SCREWDRIVER_ID)
                                      .data(createApplicationSubmissionData(packageWithServiceForWrongDomain, 123)),
                              "{\"error-code\":\"BAD_REQUEST\",\"message\":\"Athenz domain in deployment.xml: [domain2] must match tenant domain: [domain1]\"}", 400);

        // Third attempt has a service under the domain of the tenant, and also succeeds.
        ApplicationPackage packageWithService = new ApplicationPackageBuilder()
                .instances("instance1")
                .globalServiceId("foo")
                .athenzIdentity(com.yahoo.config.provision.AthenzDomain.from(ATHENZ_TENANT_DOMAIN.getName()), AthenzService.from("service"))
                .region("us-central-1")
                .parallel("us-west-1", "us-east-3")
                .build();
        allowLaunchOfService(new com.yahoo.vespa.athenz.api.AthenzService(ATHENZ_TENANT_DOMAIN, "service"));
        tester.assertResponse(request("/application/v4/tenant/tenant1/application/application1/instance/instance1/submit", POST)
                                      .screwdriverIdentity(SCREWDRIVER_ID)
                                      .data(createApplicationSubmissionData(packageWithService, 123)),
                              "{\"message\":\"application build 2, source revision of repository 'repository1', branch 'master' with commit 'commit1', by a@b, built against 6.1 at 1970-01-01T00:00:01Z\"}");

        tester.assertResponse(request("/application/v4/tenant/tenant1/application/application1/diff/2", GET).userIdentity(HOSTED_VESPA_OPERATOR),
                              (response) -> assertTrue(response.getBodyAsString(),
                                    response.getBodyAsString().contains("+ <deployment version='1.0' athenz-domain='domain1' athenz-service='service'>\n" +
                                    "- <deployment version='1.0' >\n")),
                              200);

        // GET last submitted application package
        tester.assertResponse(request("/application/v4/tenant/tenant1/application/application1/package", GET).userIdentity(HOSTED_VESPA_OPERATOR),
                              (response) -> {
                                  assertEquals("attachment; filename=\"tenant1.application1-build2.zip\"", response.getHeaders().getFirst("Content-Disposition"));
                                  assertArrayEquals(packageWithService.zippedContent(), response.getBody());
                              },
                              200);
        tester.assertResponse(request("/application/v4/tenant/tenant1/application/application1/package", GET).userIdentity(HOSTED_VESPA_OPERATOR).properties(Map.of("tests", "true")),
                              (response) -> {
                                  assertEquals("attachment; filename=\"tenant1.application1-tests2.zip\"", response.getHeaders().getFirst("Content-Disposition"));
                                  assertArrayEquals("content".getBytes(UTF_8), response.getBody());
                              },
                              200);

        // GET application package for previous build
        tester.assertResponse(request("/application/v4/tenant/tenant1/application/application1/package", GET)
                                      .properties(Map.of("build", "1"))
                                      .userIdentity(HOSTED_VESPA_OPERATOR),
                              (response) -> {
                                  assertEquals("attachment; filename=\"tenant1.application1-build1.zip\"", response.getHeaders().getFirst("Content-Disposition"));
                                  assertArrayEquals(applicationPackageInstance1.zippedContent(), response.getBody());
                              },
                              200);

        // Fourth attempt has a wrong content hash in a header, and fails.
        tester.assertResponse(request("/application/v4/tenant/tenant1/application/application1/instance/instance1/submit", POST)
                                      .screwdriverIdentity(SCREWDRIVER_ID)
                                      .header("X-Content-Hash", "not/the/right/hash")
                                      .data(createApplicationSubmissionData(packageWithService, 123)),
                              "{\"error-code\":\"BAD_REQUEST\",\"message\":\"Value of X-Content-Hash header does not match computed content hash\"}", 400);

        // Fifth attempt has the right content hash in a header, and succeeds.
        MultiPartStreamer streamer = createApplicationSubmissionData(packageWithService, 123);
        tester.assertResponse(request("/application/v4/tenant/tenant1/application/application1/instance/instance1/submit", POST)
                                      .screwdriverIdentity(SCREWDRIVER_ID)
                                      .header("X-Content-Hash", Base64.getEncoder().encodeToString(Signatures.sha256Digest(streamer::data)))
                                      .data(streamer),
                              "{\"message\":\"application build 3, source revision of repository 'repository1', branch 'master' with commit 'commit1', by a@b, built against 6.1 at 1970-01-01T00:00:01Z\"}");

        // Sixth attempt has a multi-instance deployment spec, and is accepted.
        ApplicationPackage multiInstanceSpec = new ApplicationPackageBuilder()
                .withoutAthenzIdentity()
                .instances("instance1,instance2")
                .region("us-central-1")
                .parallel("us-west-1", "us-east-3")
                .endpoint("default", "foo", "us-central-1", "us-west-1", "us-east-3")
                .build();
        tester.assertResponse(request("/application/v4/tenant/tenant1/application/application1/instance/instance1/submit", POST)
                                      .screwdriverIdentity(SCREWDRIVER_ID)
                                      .data(createApplicationSubmissionData(multiInstanceSpec, 123)),
                              "{\"message\":\"application build 4, source revision of repository 'repository1', branch 'master' with commit 'commit1', by a@b, built against 6.1 at 1970-01-01T00:00:01Z\"}");


        // DELETE submitted build, to mark it as non-deployable
        tester.assertResponse(request("/application/v4/tenant/tenant1/application/application1/submit/2", DELETE)
                                      .userIdentity(USER_ID),
                              "{\"message\":\"Marked build '2' as non-deployable\"}");

        // GET deployment job overview, after triggering system and staging test jobs.
        assertEquals(2, tester.controller().applications().deploymentTrigger().triggerReadyJobs());
        tester.assertResponse(request("/application/v4/tenant/tenant1/application/application1/instance/instance1/job", GET)
                                      .userIdentity(USER_ID),
                              new File("jobs.json"));

        // GET deployment job overview for whole application.
        tester.assertResponse(request("/application/v4/tenant/tenant1/application/application1/deployment", GET)
                                      .userIdentity(USER_ID),
                              new File("deployment-overview.json"));

        // GET system test job overview.
        tester.assertResponse(request("/application/v4/tenant/tenant1/application/application1/instance/instance1/job/system-test", GET)
                                      .userIdentity(USER_ID),
                              new File("system-test-job.json"));

        // GET system test run 1 details.
        tester.assertResponse(request("/application/v4/tenant/tenant1/application/application1/instance/instance1/job/system-test/run/1", GET)
                                      .userIdentity(USER_ID),
                              new File("system-test-details.json"));

        // DELETE a running job to have it aborted.
        tester.assertResponse(request("/application/v4/tenant/tenant1/application/application1/instance/instance1/job/staging-test", DELETE)
                                      .userIdentity(USER_ID),
                              "{\"message\":\"Aborting run 2 of staging-test for tenant1.application1.instance1\"}");

        // GET compile version for specific major
        deploymentTester.controllerTester().upgradeSystem(Version.fromString("7.0"));
        deploymentTester.controllerTester().flagSource().withListFlag(PermanentFlags.INCOMPATIBLE_VERSIONS.id(), List.of("*"), String.class);
        tester.assertResponse(request("/application/v4/tenant/tenant1/application/application1/compile-version", GET)
                                      .userIdentity(USER_ID).properties(Map.of("allowMajor", "7")),
                              "{\"compileVersion\":\"7.0.0\"}");

        // OPTIONS return 200 OK
        tester.assertResponse(request("/application/v4/", Request.Method.OPTIONS)
                                      .userIdentity(USER_ID),
                              "");

        addNotifications(TenantName.from("tenant1"));
        addNotifications(TenantName.from("tenant2"));
        tester.assertResponse(request("/application/v4/notifications", GET)
                        .properties(Map.of("type", "applicationPackage", "excludeMessages", "true")).userIdentity(HOSTED_VESPA_OPERATOR),
                new File("notifications-applicationPackage.json"));
        tester.assertResponse(request("/application/v4/tenant/tenant1/notifications", GET).userIdentity(USER_ID),
                new File("notifications-tenant1.json"));
        tester.assertResponse(request("/application/v4/tenant/tenant1/notifications", GET)
                        .properties(Map.of("application", "app2")).userIdentity(USER_ID),
                new File("notifications-tenant1-app2.json"));

        // DELETE the application which no longer has any deployments
        tester.assertResponse(request("/application/v4/tenant/tenant1/application/application1", DELETE)
                                      .userIdentity(USER_ID)
                                      .oAuthCredentials(OKTA_CREDENTIALS),
                              "{\"message\":\"Deleted application tenant1.application1\"}");

        // DELETE an empty tenant
        tester.assertResponse(request("/application/v4/tenant/tenant1", DELETE).userIdentity(USER_ID)
                                      .oAuthCredentials(OKTA_CREDENTIALS),
                              "{\"message\":\"Deleted tenant tenant1\"}");

        // The tenant is not found
        tester.assertResponse(request("/application/v4/tenant/tenant1", GET).userIdentity(USER_ID)
                        .oAuthCredentials(OKTA_CREDENTIALS),
                "{\"error-code\":\"NOT_FOUND\",\"message\":\"Tenant 'tenant1' does not exist\"}", 404);

        // ... unless we specify to show deleted tenants
        tester.assertResponse(request("/application/v4/tenant/tenant1", GET).properties(Map.of("includeDeleted", "true"))
                        .userIdentity(HOSTED_VESPA_OPERATOR),
                new File("tenant1-deleted.json"));

        // Tenant cannot be recreated
        tester.assertResponse(request("/application/v4/tenant/tenant1", POST).userIdentity(USER_ID)
                        .data("{\"athensDomain\":\"domain1\", \"property\":\"property1\"}")
                        .oAuthCredentials(OKTA_CREDENTIALS),
                "{\"error-code\":\"BAD_REQUEST\",\"message\":\"Tenant 'tenant1' already exists\"}", 400);


        // Forget a deleted tenant
        tester.assertResponse(request("/application/v4/tenant/tenant1", DELETE).properties(Map.of("forget", "true"))
                        .data("{\"athensDomain\":\"domain1\"}")
                        .oAuthCredentials(OKTA_CREDENTIALS)
                        .userIdentity(HOSTED_VESPA_OPERATOR),
                "{\"message\":\"Deleted tenant tenant1\"}");
        tester.assertResponse(request("/application/v4/tenant/tenant1", GET).properties(Map.of("includeDeleted", "true"))
                        .userIdentity(HOSTED_VESPA_OPERATOR),
                "{\"error-code\":\"NOT_FOUND\",\"message\":\"Tenant 'tenant1' does not exist\"}", 404);
    }

    private void addIssues(DeploymentTester tester, TenantAndApplicationId id) {
        tester.applications().lockApplicationOrThrow(id, application ->
                tester.controller().applications().store(application.withDeploymentIssueId(IssueId.from("123"))
                                                                    .withOwnershipIssueId(IssueId.from("321"))
                                                                    .withOwner(User.from("owner-username"))));
    }

    @Test
    public void testRotationOverride() {
        // Setup
        createAthenzDomainWithAdmin(ATHENZ_TENANT_DOMAIN, USER_ID);
        var westZone = ZoneId.from("prod", "us-west-1");
        var eastZone = ZoneId.from("prod", "us-east-3");
        var applicationPackage = new ApplicationPackageBuilder()
                .instances("instance1")
                .globalServiceId("foo")
                .region(westZone.region())
                .region(eastZone.region())
                .build();

        // Create tenant and deploy
        var app = deploymentTester.newDeploymentContext(createTenantAndApplication());
        app.submit(applicationPackage).deploy();

        // Invalid application fails
        tester.assertResponse(request("/application/v4/tenant/tenant2/application/application2/environment/prod/region/us-west-1/instance/default/global-rotation", GET)
                                      .userIdentity(USER_ID),
                              "{\"error-code\":\"BAD_REQUEST\",\"message\":\"tenant2.application2 not found\"}",
                              400);

        // Invalid deployment fails
        tester.assertResponse(request("/application/v4/tenant/tenant1/application/application1/instance/instance1/environment/prod/region/us-central-1/global-rotation", GET)
                                      .userIdentity(USER_ID),
                              "{\"error-code\":\"NOT_FOUND\",\"message\":\"application 'tenant1.application1.instance1' has no deployment in prod.us-central-1\"}",
                              404);

        // Change status of non-existing deployment fails
        tester.assertResponse(request("/application/v4/tenant/tenant1/application/application1/instance/instance1/environment/prod/region/us-central-1/global-rotation/override", PUT)
                                      .userIdentity(USER_ID)
                                      .data("{\"reason\":\"unit-test\"}"),
                              "{\"error-code\":\"NOT_FOUND\",\"message\":\"application 'tenant1.application1.instance1' has no deployment in prod.us-central-1\"}",
                              404);

        // GET global rotation status
        tester.assertResponse(request("/application/v4/tenant/tenant1/application/application1/instance/instance1/environment/prod/region/us-west-1/global-rotation", GET)
                                      .userIdentity(USER_ID),
                              new File("global-rotation.json"));

        // GET global rotation override status
        tester.assertResponse(request("/application/v4/tenant/tenant1/application/application1/instance/instance1/environment/prod/region/us-west-1/global-rotation/override", GET)
                                      .userIdentity(USER_ID),
                              new File("global-rotation-get.json"));

        // SET global rotation override status
        tester.assertResponse(request("/application/v4/tenant/tenant1/application/application1/instance/instance1/environment/prod/region/us-west-1/global-rotation/override", PUT)
                                      .userIdentity(USER_ID)
                                      .data("{\"reason\":\"unit-test\"}"),
                              new File("global-rotation-put.json"));

        // Status of routing policy is changed
        assertGlobalRouting(app.deploymentIdIn(westZone), RoutingStatus.Value.out, RoutingStatus.Agent.tenant);

        // DELETE global rotation override status
        tester.assertResponse(request("/application/v4/tenant/tenant1/application/application1/instance/instance1/environment/prod/region/us-west-1/global-rotation/override", DELETE)
                                      .userIdentity(USER_ID)
                                      .data("{\"reason\":\"unit-test\"}"),
                              new File("global-rotation-delete.json"));
        assertGlobalRouting(app.deploymentIdIn(westZone), RoutingStatus.Value.in, RoutingStatus.Agent.tenant);

        // SET global rotation override status by operator
        addUserToHostedOperatorRole(HostedAthenzIdentities.from(HOSTED_VESPA_OPERATOR));
        tester.assertResponse(request("/application/v4/tenant/tenant1/application/application1/instance/instance1/environment/prod/region/us-west-1/global-rotation/override", PUT)
                                      .userIdentity(HOSTED_VESPA_OPERATOR)
                                      .data("{\"reason\":\"unit-test\"}"),
                              new File("global-rotation-put.json"));
        assertGlobalRouting(app.deploymentIdIn(westZone), RoutingStatus.Value.out, RoutingStatus.Agent.operator);
    }

    @Test
    public void multiple_endpoints() {
        // Setup
        createAthenzDomainWithAdmin(ATHENZ_TENANT_DOMAIN, USER_ID);
        ApplicationPackage applicationPackage = new ApplicationPackageBuilder()
                .instances("instance1")
                .region("us-west-1")
                .region("us-east-3")
                .region("eu-west-1")
                .endpoint("eu", "default", "eu-west-1")
                .endpoint("default", "default", "us-west-1", "us-east-3")
                .build();

        // Create tenant and deploy
        var app = deploymentTester.newDeploymentContext("tenant1", "application1", "instance1");
        app.submit(applicationPackage).deploy();

        // GET global rotation status without specifying endpointId fails
        tester.assertResponse(request("/application/v4/tenant/tenant1/application/application1/instance/instance1/environment/prod/region/us-west-1/global-rotation", GET)
                                      .userIdentity(USER_ID),
                              "{\"error-code\":\"BAD_REQUEST\",\"message\":\"application 'tenant1.application1.instance1' has multiple rotations. Query parameter 'endpointId' must be given\"}",
                              400);

        // GET global rotation status for us-west-1 in default endpoint
        tester.assertResponse(request("/application/v4/tenant/tenant1/application/application1/instance/instance1/environment/prod/region/us-west-1/global-rotation", GET)
                                      .properties(Map.of("endpointId", "default"))
                                      .userIdentity(USER_ID),
                              "{\"bcpStatus\":{\"rotationStatus\":\"UNKNOWN\"}}",
                              200);

        // GET global rotation status for us-west-1 in eu endpoint
        tester.assertResponse(request("/application/v4/tenant/tenant1/application/application1/instance/instance1/environment/prod/region/us-west-1/global-rotation", GET)
                                      .properties(Map.of("endpointId", "eu"))
                                      .userIdentity(USER_ID),
                              "{\"bcpStatus\":{\"rotationStatus\":\"UNKNOWN\"}}",
                              200);

        // GET global rotation status for eu-west-1 in eu endpoint
        tester.assertResponse(request("/application/v4/tenant/tenant1/application/application1/instance/instance1/environment/prod/region/eu-west-1/global-rotation", GET)
                                      .properties(Map.of("endpointId", "eu"))
                                      .userIdentity(USER_ID),
                              "{\"bcpStatus\":{\"rotationStatus\":\"UNKNOWN\"}}",
                              200);
    }

    @Test
    public void testDeployWithApplicationPackage() {
        // Setup
        addUserToHostedOperatorRole(HostedAthenzIdentities.from(HOSTED_VESPA_OPERATOR));
        deploymentTester.controllerTester().upgradeController(new Version("6.2"));

        // POST (deploy) a system application with an application package
        MultiPartStreamer noAppEntity = createApplicationDeployData(Optional.empty());
        tester.assertResponse(request("/application/v4/tenant/hosted-vespa/application/routing/environment/prod/region/us-central-1/instance/default/deploy", POST)
                                      .data(noAppEntity)
                                      .userIdentity(HOSTED_VESPA_OPERATOR),
                              "{\"error-code\":\"BAD_REQUEST\",\"message\":\"Deployment of system applications during a system upgrade is not allowed\"}",
                              400);
        deploymentTester.controllerTester()
                        .upgradeSystem(deploymentTester.controller().readVersionStatus().controllerVersion().get()
                                                       .versionNumber());
        tester.assertResponse(request("/application/v4/tenant/hosted-vespa/application/routing/environment/prod/region/us-central-1/instance/default/deploy", POST)
                                      .data(noAppEntity)
                                      .userIdentity(HOSTED_VESPA_OPERATOR),
                              new File("deploy-result.json"));
    }


    @Test
    public void testRemovingAllDeployments() {
        createAthenzDomainWithAdmin(ATHENZ_TENANT_DOMAIN, USER_ID);
        ApplicationPackage applicationPackage = new ApplicationPackageBuilder()
                .instances("instance1")
                .region("us-west-1")
                .region("us-east-3")
                .region("eu-west-1")
                .endpoint("eu", "default", "eu-west-1")
                .endpoint("default", "default", "us-west-1", "us-east-3")
                .build();

        deploymentTester.controllerTester().createTenant("tenant1", ATHENZ_TENANT_DOMAIN.getName(), 432L);

        // Create tenant and deploy
        var app = deploymentTester.newDeploymentContext("tenant1", "application1", "instance1");
        app.submit(applicationPackage).deploy();
        tester.controller().jobController().deploy(app.instanceId(), JobType.devUsEast1, Optional.empty(), applicationPackage);

        assertEquals(Set.of(ZoneId.from("prod.us-west-1"), ZoneId.from("prod.us-east-3"), ZoneId.from("prod.eu-west-1"), ZoneId.from("dev.us-east-1")),
                app.instance().deployments().keySet());

        tester.assertResponse(request("/application/v4/tenant/tenant1/application/application1/deployment", DELETE)
                        .userIdentity(USER_ID)
                        .oAuthCredentials(OKTA_CREDENTIALS),
                "{\"message\":\"All deployments removed\"}");

        assertEquals(Set.of(ZoneId.from("dev.us-east-1")), app.instance().deployments().keySet());
    }

    @Test
    public void testErrorResponses() {
        createAthenzDomainWithAdmin(ATHENZ_TENANT_DOMAIN, USER_ID);

        // PUT (update) non-existing tenant returns 403 as tenant access cannot be determined when the tenant does not exist
        tester.assertResponse(request("/application/v4/tenant/tenant1", PUT)
                                      .userIdentity(USER_ID)
                                      .oAuthCredentials(OKTA_CREDENTIALS)
                                      .data("{\"athensDomain\":\"domain1\", \"property\":\"property1\"}"),
                              accessDenied,
                              403);

        // GET non-existing tenant
        tester.assertResponse(request("/application/v4/tenant/tenant1", GET)
                                      .userIdentity(USER_ID),
                              "{\"error-code\":\"NOT_FOUND\",\"message\":\"Tenant 'tenant1' does not exist\"}",
                              404);

        // GET non-existing tenant's applications
        tester.assertResponse(request("/application/v4/tenant/tenant1/application", GET)
                                      .userIdentity(USER_ID),
                              "{\"error-code\":\"NOT_FOUND\",\"message\":\"Tenant 'tenant1' does not exist\"}",
                              404);

        // GET non-existing application
        tester.assertResponse(request("/application/v4/tenant/tenant1/application/application1", GET)
                                      .userIdentity(USER_ID),
                              "{\"error-code\":\"NOT_FOUND\",\"message\":\"tenant1.application1 not found\"}",
                              404);

        // GET non-existing deployment
        tester.assertResponse(request("/application/v4/tenant/tenant1/application/application1/environment/prod/region/us-east/instance/default", GET)
                                      .userIdentity(USER_ID),
                              "{\"error-code\":\"NOT_FOUND\",\"message\":\"tenant1.application1 not found\"}",
                              404);

        // POST (add) a tenant
        tester.assertResponse(request("/application/v4/tenant/tenant1", POST)
                                      .userIdentity(USER_ID)
                                      .data("{\"athensDomain\":\"domain1\", \"property\":\"property1\"}")
                                      .oAuthCredentials(OKTA_CREDENTIALS),
                              new File("tenant-without-applications.json"));

        // POST (add) another tenant under the same domain
        tester.assertResponse(request("/application/v4/tenant/tenant2", POST)
                                      .userIdentity(USER_ID)
                                      .data("{\"athensDomain\":\"domain1\", \"property\":\"property1\"}")
                                      .oAuthCredentials(OKTA_CREDENTIALS),
                              "{\"error-code\":\"BAD_REQUEST\",\"message\":\"Could not create tenant 'tenant2': The Athens domain 'domain1' is already connected to tenant 'tenant1'\"}",
                              400);

        // Add the same tenant again
        tester.assertResponse(request("/application/v4/tenant/tenant1", POST)
                                      .userIdentity(USER_ID)
                                      .oAuthCredentials(OKTA_CREDENTIALS)
                                      .data("{\"athensDomain\":\"domain1\", \"property\":\"property1\"}"),
                              "{\"error-code\":\"BAD_REQUEST\",\"message\":\"Tenant 'tenant1' already exists\"}",
                              400);

        // POST (add) an Athenz tenant with underscore in name
        tester.assertResponse(request("/application/v4/tenant/my_tenant_2", POST)
                                      .userIdentity(USER_ID)
                                      .data("{\"athensDomain\":\"domain1\", \"property\":\"property1\"}")
                                      .oAuthCredentials(OKTA_CREDENTIALS),
                              "{\"error-code\":\"BAD_REQUEST\",\"message\":\"New tenant or application names must start with a letter, may contain no more than 20 characters, and may only contain lowercase letters, digits or dashes, but no double-dashes.\"}",
                              400);

        // POST (add) an Athenz tenant with a reserved name
        tester.assertResponse(request("/application/v4/tenant/hosted-vespa", POST)
                                      .userIdentity(USER_ID)
                                      .data("{\"athensDomain\":\"domain1\", \"property\":\"property1\"}")
                                      .oAuthCredentials(OKTA_CREDENTIALS),
                              "{\"error-code\":\"BAD_REQUEST\",\"message\":\"Tenant 'hosted-vespa' already exists\"}",
                              400);

        // POST (create) an (empty) application
        tester.assertResponse(request("/application/v4/tenant/tenant1/application/application1/instance/instance1", POST)
                                      .userIdentity(USER_ID)
                                      .oAuthCredentials(OKTA_CREDENTIALS),
                              new File("instance-reference.json"));

        // Create the same application again
        tester.assertResponse(request("/application/v4/tenant/tenant1/application/application1/instance/instance1", POST)
                                      .oAuthCredentials(OKTA_CREDENTIALS)
                                      .userIdentity(USER_ID),
                              "{\"error-code\":\"BAD_REQUEST\",\"message\":\"Could not create 'tenant1.application1.instance1': Instance already exists\"}",
                              400);

        ConfigServerMock configServer = tester.serviceRegistry().configServerMock();
        configServer.throwOnNextPrepare(new ConfigServerException(ConfigServerException.ErrorCode.INVALID_APPLICATION_PACKAGE, "Failed to prepare application", "Invalid application package"));

        // GET non-existent application package
        tester.assertResponse(request("/application/v4/tenant/tenant1/application/application1/package", GET).userIdentity(HOSTED_VESPA_OPERATOR),
                              "{\"error-code\":\"NOT_FOUND\",\"message\":\"no application package has been submitted for tenant1.application1\"}",
                              404);

        // GET non-existent application package of specific build
        addScrewdriverUserToDeployRole(SCREWDRIVER_ID, ATHENZ_TENANT_DOMAIN, ApplicationName.from("application1"));
        tester.assertResponse(request("/application/v4/tenant/tenant1/application/application1/submit", POST)
                        .screwdriverIdentity(SCREWDRIVER_ID)
                        .data(createApplicationSubmissionData(applicationPackageInstance1, 1000)),
                "{\"message\":\"application build 1, source revision of repository 'repository1', branch 'master' with commit 'commit1', by a@b, built against 6.1 at 1970-01-01T00:00:01Z\"}");
        tester.assertResponse(request("/application/v4/tenant/tenant1/application/application1/package", GET)
                                      .properties(Map.of("build", "42"))
                                      .userIdentity(HOSTED_VESPA_OPERATOR),
                              "{\"error-code\":\"NOT_FOUND\",\"message\":\"No build 42 found for tenant1.application1\"}",
                              404);
        tester.assertResponse(request("/application/v4/tenant/tenant1/application/application1/deployment", DELETE).userIdentity(USER_ID).oAuthCredentials(OKTA_CREDENTIALS),
                "{\"message\":\"All deployments removed\"}");

        // GET non-existent application package of invalid build
        tester.assertResponse(request("/application/v4/tenant/tenant1/application/application1/package", GET)
                                      .properties(Map.of("build", "foobar"))
                                      .userIdentity(HOSTED_VESPA_OPERATOR),
                              "{\"error-code\":\"BAD_REQUEST\",\"message\":\"invalid value for request parameter 'build': For input string: \\\"foobar\\\"\"}",
                              400);
        
        // POST (deploy) an application to legacy deploy path
        MultiPartStreamer entity = createApplicationDeployData(applicationPackageInstance1);
        tester.assertResponse(request("/application/v4/tenant/tenant1/application/application1/environment/dev/region/us-east-1/instance/instance1/deploy", POST)
                                      .data(entity)
                                      .userIdentity(USER_ID),
                              "{\"error-code\":\"BAD_REQUEST\",\"message\":\"Deployment of tenant1.application1.instance1 is not supported through this API\"}", 400);

        // DELETE tenant which has an application
        tester.assertResponse(request("/application/v4/tenant/tenant1", DELETE)
                                      .userIdentity(USER_ID)
                                      .oAuthCredentials(OKTA_CREDENTIALS),
                              "{\"error-code\":\"BAD_REQUEST\",\"message\":\"Could not delete tenant 'tenant1': This tenant has active applications\"}",
                              400);

        // DELETE application
        tester.assertResponse(request("/application/v4/tenant/tenant1/application/application1/instance/instance1", DELETE)
                                      .userIdentity(USER_ID)
                                      .oAuthCredentials(OKTA_CREDENTIALS),
                              "{\"message\":\"Deleted instance tenant1.application1.instance1\"}");
        // DELETE application again - should produce 404
        tester.assertResponse(request("/application/v4/tenant/tenant1/application/application1/instance/instance1", DELETE)
                                      .oAuthCredentials(OKTA_CREDENTIALS)
                                      .userIdentity(USER_ID),
                              "{\"error-code\":\"NOT_FOUND\",\"message\":\"Could not delete instance 'tenant1.application1.instance1': Instance not found\"}",
                              404);

        // DELETE and forget an application as non-operator
        tester.assertResponse(request("/application/v4/tenant/tenant1", DELETE).properties(Map.of("forget", "true"))
                                      .userIdentity(USER_ID)
                                      .oAuthCredentials(OKTA_CREDENTIALS),
                              "{\"error-code\":\"FORBIDDEN\",\"message\":\"Only operators can forget a tenant\"}",
                              403);

        // DELETE tenant
        tester.assertResponse(request("/application/v4/tenant/tenant1", DELETE)
                                      .userIdentity(USER_ID)
                                      .oAuthCredentials(OKTA_CREDENTIALS),
                              "{\"message\":\"Deleted tenant tenant1\"}");
        // DELETE tenant again returns 403 as tenant access cannot be determined when the tenant does not exist
        tester.assertResponse(request("/application/v4/tenant/tenant1", DELETE)
                                      .userIdentity(USER_ID),
                              accessDenied,
                              403);

        // Create legacy tenant name containing underscores
        tester.controller().curator().writeTenant(new AthenzTenant(TenantName.from("my_tenant"), ATHENZ_TENANT_DOMAIN,
                new Property("property1"), Optional.empty(), Optional.empty(), Instant.EPOCH, LastLoginInfo.EMPTY));

        // POST (add) a Athenz tenant with dashes duplicates existing one with underscores
        tester.assertResponse(request("/application/v4/tenant/my-tenant", POST)
                                      .userIdentity(USER_ID)
                                      .data("{\"athensDomain\":\"domain1\", \"property\":\"property1\"}")
                                      .oAuthCredentials(OKTA_CREDENTIALS),
                              "{\"error-code\":\"BAD_REQUEST\",\"message\":\"Tenant 'my-tenant' already exists\"}",
                              400);
    }

    @Test
    public void testAuthorization() {
        UserId authorizedUser = USER_ID;
        UserId unauthorizedUser = new UserId("othertenant");
        
        // Mutation without an user is disallowed
        tester.assertResponse(request("/application/v4/tenant/tenant1", POST)
                                      .data("{\"athensDomain\":\"domain1\", \"property\":\"property1\"}"),
                              "{\n  \"message\" : \"Not authenticated\"\n}",
                              401);

        // ... but read methods are allowed for authenticated user
        tester.assertResponse(request("/application/v4/tenant/", GET)
                                      .userIdentity(USER_ID)
                                      .data("{\"athensDomain\":\"domain1\", \"property\":\"property1\"}"),
                              "[]",
                              200);

        createAthenzDomainWithAdmin(ATHENZ_TENANT_DOMAIN, USER_ID);

        // Creating a tenant for an Athens domain the user is not admin for is disallowed
        tester.assertResponse(request("/application/v4/tenant/tenant1", POST)
                                      .data("{\"athensDomain\":\"domain1\", \"property\":\"property1\"}")
                                      .oAuthCredentials(OKTA_CREDENTIALS)
                                      .userIdentity(unauthorizedUser),
                              "{\"error-code\":\"FORBIDDEN\",\"message\":\"The user 'user.othertenant' is not admin in Athenz domain 'domain1'\"}",
                              403);

        // (Create it with the right tenant id)
        tester.assertResponse(request("/application/v4/tenant/tenant1", POST)
                                      .data("{\"athensDomain\":\"domain1\", \"property\":\"property1\"}")
                                      .userIdentity(authorizedUser)
                                      .oAuthCredentials(OKTA_CREDENTIALS),
                              new File("tenant-without-applications.json"),
                              200);

        // Creating an application for an Athens domain the user is not admin for is disallowed
        tester.assertResponse(request("/application/v4/tenant/tenant1/application/application1/instance/instance1", POST)
                                      .userIdentity(unauthorizedUser)
                                      .oAuthCredentials(OKTA_CREDENTIALS),
                              accessDenied,
                              403);

        // (Create it with the right tenant id)
        tester.assertResponse(request("/application/v4/tenant/tenant1/application/application1/instance/instance1", POST)
                                      .userIdentity(authorizedUser)
                                      .oAuthCredentials(OKTA_CREDENTIALS),
                              new File("instance-reference.json"),
                              200);

        // Deploy to an authorized zone by a user tenant is disallowed
        MultiPartStreamer entity = createApplicationDeployData(applicationPackageDefault);
        tester.assertResponse(request("/application/v4/tenant/tenant1/application/application1/environment/prod/region/us-west-1/instance/default/deploy", POST)
                                      .data(entity)
                                      .userIdentity(USER_ID),
                              accessDenied,
                              403);

        // Deleting an application for an Athens domain the user is not admin for is disallowed
        tester.assertResponse(request("/application/v4/tenant/tenant1/application/application1", DELETE)
                                      .userIdentity(unauthorizedUser),
                              accessDenied,
                              403);

        // Create another instance under the application
        tester.assertResponse(request("/application/v4/tenant/tenant1/application/application1/instance/default", POST)
                                      .userIdentity(authorizedUser)
                                      .oAuthCredentials(OKTA_CREDENTIALS),
                              new File("instance-reference-default.json"),
                              200);

        // (Deleting the application with the right tenant id)
        tester.assertResponse(request("/application/v4/tenant/tenant1/application/application1", DELETE)
                                      .userIdentity(authorizedUser)
                                      .oAuthCredentials(OKTA_CREDENTIALS),
                              "{\"message\":\"Deleted application tenant1.application1\"}",
                              200);

        // Updating a tenant for an Athens domain the user is not admin for is disallowed
        tester.assertResponse(request("/application/v4/tenant/tenant1", PUT)
                                      .data("{\"athensDomain\":\"domain1\", \"property\":\"property1\"}")
                                      .userIdentity(unauthorizedUser),
                              accessDenied,
                              403);
        
        // Change Athens domain
        createAthenzDomainWithAdmin(new AthenzDomain("domain2"), USER_ID);
        tester.assertResponse(request("/application/v4/tenant/tenant1", PUT)
                                      .data("{\"athensDomain\":\"domain2\", \"property\":\"property1\"}")
                                      .userIdentity(authorizedUser)
                                      .oAuthCredentials(OKTA_CREDENTIALS),
                              new File("tenant1.json"),
                              200);

        // Deleting a tenant for an Athens domain the user is not admin for is disallowed
        tester.assertResponse(request("/application/v4/tenant/tenant1", DELETE)
                                      .userIdentity(unauthorizedUser),
                              accessDenied,
                              403);
    }

    @Test
    public void athenz_service_must_be_allowed_to_launch_and_be_under_tenant_domain() {
        ApplicationPackage applicationPackage = new ApplicationPackageBuilder()
                .upgradePolicy("default")
                .athenzIdentity(com.yahoo.config.provision.AthenzDomain.from("another.domain"), com.yahoo.config.provision.AthenzService.from("service"))
                .region("us-west-1")
                .build();
        createAthenzDomainWithAdmin(ATHENZ_TENANT_DOMAIN, USER_ID);

        deploymentTester.controllerTester().createTenant("tenant1", ATHENZ_TENANT_DOMAIN.getName(), 1234L);
        var application = deploymentTester.newDeploymentContext("tenant1", "application1", "default");
        ScrewdriverId screwdriverId = new ScrewdriverId("123");
        addScrewdriverUserToDeployRole(screwdriverId, ATHENZ_TENANT_DOMAIN, application.instanceId().application());

        allowLaunchOfService(new com.yahoo.vespa.athenz.api.AthenzService(new AthenzDomain("another.domain"), "service"));
        // Submit a package with a service under a different Athenz domain from that of the tenant
        tester.assertResponse(request("/application/v4/tenant/tenant1/application/application1/submit/", POST)
                                      .data(createApplicationSubmissionData(applicationPackage, 123))
                                      .screwdriverIdentity(screwdriverId),
                              "{\"error-code\":\"BAD_REQUEST\",\"message\":\"Athenz domain in deployment.xml: [another.domain] must match tenant domain: [domain1]\"}",
                              400);

        // Set the correct domain in the application package, but do not yet allow Vespa to launch the service.
        applicationPackage = new ApplicationPackageBuilder()
                .upgradePolicy("default")
                .athenzIdentity(com.yahoo.config.provision.AthenzDomain.from("domain1"), com.yahoo.config.provision.AthenzService.from("service"))
                .region("us-west-1")
                .build();

        tester.assertResponse(request("/application/v4/tenant/tenant1/application/application1/submit", POST)
                                      .data(createApplicationSubmissionData(applicationPackage, 123))
                                      .screwdriverIdentity(screwdriverId),
                              "{\"error-code\":\"BAD_REQUEST\",\"message\":\"Not allowed to launch Athenz service domain1.service\"}",
                              400);

        // Allow Vespa to launch the Athenz service.
        allowLaunchOfService(new com.yahoo.vespa.athenz.api.AthenzService(ATHENZ_TENANT_DOMAIN, "service"));

        tester.assertResponse(request("/application/v4/tenant/tenant1/application/application1/submit/", POST)
                                      .data(createApplicationSubmissionData(applicationPackage, 123))
                                      .screwdriverIdentity(screwdriverId),
                              "{\"message\":\"application build 1, source revision of repository 'repository1', branch 'master' with commit 'commit1', by a@b, built against 6.1 at 1970-01-01T00:00:01Z\"}");
    }

    @Test
    public void personal_deployment_with_athenz_service_requires_user_is_admin() {
        // Setup
        UserId tenantAdmin = new UserId("tenant-admin");
        UserId userId = new UserId("new-user");
        createAthenzDomainWithAdmin(ATHENZ_TENANT_DOMAIN, tenantAdmin);
        allowLaunchOfService(new com.yahoo.vespa.athenz.api.AthenzService(ATHENZ_TENANT_DOMAIN, "service"));

        ApplicationPackage applicationPackage = new ApplicationPackageBuilder()
                .athenzIdentity(com.yahoo.config.provision.AthenzDomain.from("domain1"), com.yahoo.config.provision.AthenzService.from("service"))
                .build();

        createTenantAndApplication();
        MultiPartStreamer entity = createApplicationDeployData(applicationPackage);
        // POST (deploy) an application to dev through a deployment job, with user instance and a proper tenant
        tester.assertResponse(request("/application/v4/tenant/tenant1/application/application1/instance/new-user/deploy/dev-us-east-1", POST)
                                      .data(entity)
                                      .userIdentity(userId),
                              accessDenied,
                              403);

        // Add "new-user" to the admin role, to allow service launches.
        tester.athenzClientFactory().getSetup()
                .domains.get(ATHENZ_TENANT_DOMAIN)
                        .admin(HostedAthenzIdentities.from(userId));

        // POST (deploy) an application to dev through a deployment job
        tester.assertResponse(request("/application/v4/tenant/tenant1/application/application1/instance/new-user/deploy/dev-us-east-1", POST)
                                      .data(entity)
                                      .userIdentity(userId),
                              "{\"message\":\"Deployment started in run 1 of dev-us-east-1 for tenant1.application1.new-user. This may take about 15 minutes the first time.\",\"run\":1}");
    }

    @Test
    // Deploy to sandbox tenant launching a service from another domain.
    public void developers_can_deploy_when_privileged() {
        // Create an athenz domain where the developer is not yet authorized
        UserId tenantAdmin = new UserId("tenant-admin");
        createAthenzDomainWithAdmin(ATHENZ_TENANT_DOMAIN, tenantAdmin);
        allowLaunchOfService(new com.yahoo.vespa.athenz.api.AthenzService(ATHENZ_TENANT_DOMAIN, "service"));

        // Create the sandbox tenant and authorize the developer
        UserId developer = new UserId("developer");
        AthenzDomain sandboxDomain = new AthenzDomain("sandbox");
        createAthenzDomainWithAdmin(sandboxDomain, developer);
        AthenzTenantSpec tenantSpec = new AthenzTenantSpec(TenantName.from("sandbox"),
                sandboxDomain,
                new Property("vespa"),
                Optional.empty());
        AthenzCredentials credentials = new AthenzCredentials(
                new AthenzPrincipal(new AthenzUser(developer.id())), sandboxDomain, OKTA_CREDENTIALS);
        tester.controller().tenants().create(tenantSpec, credentials);
        tester.controller().applications().createApplication(TenantAndApplicationId.from("sandbox", "myapp"), credentials);

        // Create an application package referencing the service from the other domain
        ApplicationPackage applicationPackage = new ApplicationPackageBuilder()
                .athenzIdentity(com.yahoo.config.provision.AthenzDomain.from("domain1"), com.yahoo.config.provision.AthenzService.from("service"))
                .build();

        // deploy the application to a dev zone. Should fail since the developer is not authorized to launch the service
        MultiPartStreamer entity = createApplicationDeployData(applicationPackage);
        tester.assertResponse(request("/application/v4/tenant/sandbox/application/myapp/instance/default/deploy/dev-us-east-1", POST)
                        .data(entity)
                        .userIdentity(developer),
                "{\"error-code\":\"BAD_REQUEST\",\"message\":\"User user.developer is not allowed to launch service domain1.service. Please reach out to the domain admin.\"}",
                400);

        // Allow developer launch privilege to domain1.service. Deployment now completes.
        AthenzDbMock.Domain domainMock = tester.athenzClientFactory().getSetup().getOrCreateDomain(ATHENZ_TENANT_DOMAIN);
        domainMock.withPolicy("launch-" +developer.id(), "user." + developer.id(), "launch", "service.service");


        tester.assertResponse(request("/application/v4/tenant/sandbox/application/myapp/instance/default/deploy/dev-us-east-1", POST)
                        .data(entity)
                        .userIdentity(developer),
                "{\"message\":\"Deployment started in run 1 of dev-us-east-1 for sandbox.myapp. This may take about 15 minutes the first time.\",\"run\":1}",
                200);

        // To add temporary support allowing tenant admins to launch services
        UserId developer2 = new UserId("developer2");
        // to be able to deploy to sandbox tenant
        tester.athenzClientFactory().getSetup().getOrCreateDomain(sandboxDomain).tenantAdmin(new AthenzUser(developer2.id()));
        tester.athenzClientFactory().getSetup().getOrCreateDomain(ATHENZ_TENANT_DOMAIN).tenantAdmin(new AthenzUser(developer2.id()));
        tester.assertResponse(request("/application/v4/tenant/sandbox/application/myapp/instance/default/deploy/dev-us-east-1", POST)
                        .data(entity)
                        .userIdentity(developer2),
                "{\"message\":\"Deployment started in run 2 of dev-us-east-1 for sandbox.myapp. This may take about 15 minutes the first time.\",\"run\":2}",
                200);


        // POST (deploy) an application package as content type application/zip — not multipart
        tester.assertResponse(request("/application/v4/tenant/sandbox/application/myapp/instance/default/deploy/dev-us-east-1", POST)
                                      .data(applicationPackageInstance1.zippedContent())
                                      .contentType("application/zip")
                                      .userIdentity(developer2),
                              "{\"message\":\"Deployment started in run 3 of dev-us-east-1 for sandbox.myapp. This may take about 15 minutes the first time.\",\"run\":3}");

        // POST (deploy) an application package not as content type application/zip — not multipart — is disallowed
        tester.assertResponse(request("/application/v4/tenant/sandbox/application/myapp/instance/default/deploy/dev-us-east-1", POST)
                                      .data(applicationPackageInstance1.zippedContent())
                                      .contentType("application/gzip")
                                      .userIdentity(developer2),
                              "{\"error-code\":\"BAD_REQUEST\",\"message\":\"Expected a multipart or application/zip message, but got Content-Type: application/gzip\"}", 400);
    }

    @Test
    public void applicationWithRoutingPolicy() {
        var app = deploymentTester.newDeploymentContext(createTenantAndApplication());
        var zone = ZoneId.from(Environment.prod, RegionName.from("us-west-1"));
        deploymentTester.controllerTester().zoneRegistry().setRoutingMethod(ZoneApiMock.from(zone),
                                                                            RoutingMethod.exclusive);
        ApplicationPackage applicationPackage = new ApplicationPackageBuilder()
                .athenzIdentity(com.yahoo.config.provision.AthenzDomain.from("domain"), AthenzService.from("service"))
                .instances("instance1")
                .region(zone.region().value())
                .build();
        app.submit(applicationPackage).deploy();
        app.addInactiveRoutingPolicy(zone);

        // GET application
        tester.assertResponse(request("/application/v4/tenant/tenant1/application/application1/instance/instance1", GET)
                                      .userIdentity(USER_ID),
                              new File("instance-with-routing-policy.json"));

        // GET deployment
        tester.assertResponse(request("/application/v4/tenant/tenant1/application/application1/environment/prod/region/us-west-1/instance/instance1", GET)
                                      .userIdentity(USER_ID),
                              new File("deployment-with-routing-policy.json"));

        // GET deployment
        tester.assertResponse(request("/application/v4/tenant/tenant1/application/application1/environment/prod/region/us-west-1/instance/instance1", GET)
                                      .userIdentity(USER_ID),
                              new File("deployment-without-shared-endpoints.json"));
    }

    @Test
    public void support_access() {
        var app = deploymentTester.newDeploymentContext(createTenantAndApplication());
        var zone = ZoneId.from(Environment.prod, RegionName.from("us-west-1"));
        deploymentTester.controllerTester().zoneRegistry().setRoutingMethod(ZoneApiMock.from(zone), RoutingMethod.exclusive);
        addUserToHostedOperatorRole(HostedAthenzIdentities.from(HOSTED_VESPA_OPERATOR));
        ApplicationPackage applicationPackage = new ApplicationPackageBuilder()
                .athenzIdentity(com.yahoo.config.provision.AthenzDomain.from("domain"), AthenzService.from("service"))
                .instances("instance1")
                .region(zone.region().value())
                .build();
        app.submit(applicationPackage).deploy();

        // GET support access status returns no history
        tester.assertResponse(request("/application/v4/tenant/tenant1/application/application1/instance/instance1/environment/prod/region/us-west-1/access/support", GET)
                        .userIdentity(USER_ID),
                "{\"state\":{\"supportAccess\":\"NOT_ALLOWED\"},\"history\":[],\"grants\":[]}", 200
        );

        // POST allowing support access adds to history
        Instant now = tester.controller().clock().instant().truncatedTo(ChronoUnit.SECONDS);
        String allowedResponse = "{\"state\":{\"supportAccess\":\"ALLOWED\",\"until\":\"" + serializeInstant(now.plus(7, ChronoUnit.DAYS))
                + "\",\"by\":\"user.myuser\"},\"history\":[{\"state\":\"allowed\",\"at\":\"" + serializeInstant(now)
                + "\",\"until\":\"" + serializeInstant(now.plus(7, ChronoUnit.DAYS))
                + "\",\"by\":\"user.myuser\"}],\"grants\":[]}";
        tester.assertResponse(request("/application/v4/tenant/tenant1/application/application1/instance/instance1/environment/prod/region/us-west-1/access/support", POST)
                        .userIdentity(USER_ID),
                allowedResponse, 200
        );

        // Grant access to support user
        X509Certificate support_cert = grantCertificate(now, now.plusSeconds(3600));
        String grantPayload= "{\n" +
                             "  \"applicationId\": \"tenant1:application1:instance1\",\n" +
                             "  \"zone\": \"prod.us-west-1\",\n" +
                             "  \"certificate\":\""+X509CertificateUtils.toPem(support_cert)+ "\"\n" +
                             "}";
        tester.assertResponse(request("/controller/v1/access/grants/"+HOSTED_VESPA_OPERATOR.id(), POST)
                                      .data(grantPayload)
                                      .userIdentity(HOSTED_VESPA_OPERATOR),
                              "{\"message\":\"Operator user.johnoperator granted access and job production-us-west-1 triggered\"}");

        // GET shows grant
        String grantResponse = allowedResponse.replaceAll("\"grants\":\\[]",
                "\"grants\":[{\"requestor\":\"user.johnoperator\",\"notBefore\":\"" + serializeInstant(now) + "\",\"notAfter\":\"" + serializeInstant(now.plusSeconds(3600)) + "\"}]");
        tester.assertResponse(request("/application/v4/tenant/tenant1/application/application1/instance/instance1/environment/prod/region/us-west-1/access/support", GET)
                        .userIdentity(USER_ID),
                grantResponse, 200
        );

        // Should be 1 available grant
        tester.serviceRegistry().clock().advance(Duration.ofSeconds(1));
        now = tester.serviceRegistry().clock().instant();
        List<SupportAccessGrant> activeGrants = tester.controller().supportAccess().activeGrantsFor(new DeploymentId(ApplicationId.fromSerializedForm("tenant1:application1:instance1"), zone));
        assertEquals(1, activeGrants.size());

        // Adding grant should trigger job
        app.assertRunning(JobType.productionUsWest1);

        // DELETE removes access
        String disallowedResponse = grantResponse
                .replaceAll("ALLOWED\".*?}", "NOT_ALLOWED\"}")
                .replace("history\":[", "history\":[{\"state\":\"disallowed\",\"at\":\""+ serializeInstant(now) +"\",\"by\":\"user.myuser\"},");
        tester.assertResponse(request("/application/v4/tenant/tenant1/application/application1/instance/instance1/environment/prod/region/us-west-1/access/support", DELETE)
                        .userIdentity(USER_ID),
                disallowedResponse, 200
        );

        // Revoking access should trigger job
        app.assertRunning(JobType.productionUsWest1);

        // Should be no available grant
        activeGrants = tester.controller().supportAccess().activeGrantsFor(new DeploymentId(ApplicationId.fromSerializedForm("tenant1:application1:instance1"), zone));
        assertEquals(0, activeGrants.size());
    }

    @Test
    public void create_application_on_deploy() {
        // Setup
        createAthenzDomainWithAdmin(ATHENZ_TENANT_DOMAIN, USER_ID);
        addUserToHostedOperatorRole(HostedAthenzIdentities.from(HOSTED_VESPA_OPERATOR));

        // Create tenant
        tester.assertResponse(request("/application/v4/tenant/tenant1", POST).userIdentity(USER_ID)
                        .data("{\"athensDomain\":\"domain1\", \"property\":\"property1\"}")
                        .oAuthCredentials(OKTA_CREDENTIALS),
                new File("tenant-without-applications.json"));

        // Deploy application
        var id = ApplicationId.from("tenant1", "application1", "instance1");
        var appId = TenantAndApplicationId.from(id);
        var entity = createApplicationDeployData(applicationPackageInstance1);

        assertTrue(tester.controller().applications().getApplication(appId).isEmpty());

        // POST (deploy) an application to start a manual deployment to dev
        tester.assertResponse(request("/application/v4/tenant/tenant1/application/application1/instance/instance1/deploy/dev-us-east-1/", POST)
                        .data(entity)
                        .oAuthCredentials(OKTA_CREDENTIALS)
                        
                        .userIdentity(USER_ID),
                "{\"message\":\"Deployment started in run 1 of dev-us-east-1 for tenant1.application1.instance1. This may take about 15 minutes the first time.\",\"run\":1}");

        assertTrue(tester.controller().applications().getApplication(appId).isPresent());
    }

    private static String serializeInstant(Instant i) {
        return DateTimeFormatter.ISO_INSTANT.format(i.truncatedTo(ChronoUnit.SECONDS));
    }

    static X509Certificate grantCertificate(Instant notBefore, Instant notAfter) {
        return X509CertificateBuilder
                .fromKeypair(
                        KeyUtils.generateKeypair(KeyAlgorithm.EC, 256), new X500Principal("CN=mysubject"),
                        notBefore, notAfter, SignatureAlgorithm.SHA256_WITH_ECDSA, BigInteger.valueOf(1))
                .build();
    }

    private MultiPartStreamer createApplicationDeployData(ApplicationPackage applicationPackage) {
        return createApplicationDeployData(Optional.of(applicationPackage));
    }

    private MultiPartStreamer createApplicationDeployData(Optional<ApplicationPackage> applicationPackage) {
        return createApplicationDeployData(applicationPackage, Optional.empty());
    }

    private MultiPartStreamer createApplicationDeployData(Optional<ApplicationPackage> applicationPackage,
                                                          Optional<ApplicationVersion> applicationVersion) {
        MultiPartStreamer streamer = new MultiPartStreamer();
        streamer.addJson("deployOptions", deployOptions(applicationVersion));
        applicationPackage.ifPresent(ap -> streamer.addBytes("applicationZip", ap.zippedContent()));
        return streamer;
    }

    static MultiPartStreamer createApplicationSubmissionData(ApplicationPackage applicationPackage, long projectId) {
        return new MultiPartStreamer().addJson(EnvironmentResource.SUBMIT_OPTIONS, "{\"repository\":\"repository1\",\"branch\":\"master\",\"commit\":\"commit1\","
                                                                                   + "\"projectId\":" + projectId + ",\"authorEmail\":\"a@b\","
                                                                                   + "\"description\":\"my best commit yet\",\"risk\":9001}")
                                      .addBytes(EnvironmentResource.APPLICATION_ZIP, applicationPackage.zippedContent())
                                      .addBytes(EnvironmentResource.APPLICATION_TEST_ZIP, "content".getBytes());
    }

    private String deployOptions(Optional<ApplicationVersion> applicationVersion) {
            return "{\"vespaVersion\":null," +
                    "\"ignoreValidationErrors\":false" +
                   applicationVersion.map(version ->
                           "," +
                           "\"buildNumber\":" + version.buildNumber().getAsLong() + "," +
                           "\"sourceRevision\":{" +
                               "\"repository\":\"" + version.source().get().repository() + "\"," +
                               "\"branch\":\"" + version.source().get().branch() + "\"," +
                               "\"commit\":\"" + version.source().get().commit() + "\"" +
                           "}"
                   ).orElse("") +
                    "}";
    }

    /** Make a request with (athens) user domain1.mytenant */
    private RequestBuilder request(String path, Request.Method method) {
        return new RequestBuilder(path, method);
    }

    /**
     * In production this happens outside hosted Vespa, so there is no API for it and we need to reach down into the
     * mock setup to replicate the action.
     */
    private void createAthenzDomainWithAdmin(AthenzDomain domain, UserId userId) {
        AthenzDbMock.Domain domainMock = tester.athenzClientFactory().getSetup().getOrCreateDomain(domain);
        domainMock.markAsVespaTenant();
        domainMock.admin(AthenzUser.fromUserId(userId.id()));
    }

    /**
     * Mock athenz service identity configuration. Simulates that configserver is allowed to launch a service
     */
    private void allowLaunchOfService(com.yahoo.vespa.athenz.api.AthenzService service) {
        AthenzDbMock.Domain domainMock = tester.athenzClientFactory().getSetup().getOrCreateDomain(service.getDomain());
        String principalRegex = tester.controller().zoneRegistry().accessControlDomain().value() + ".provider.*";
        domainMock.withPolicy("provider-launch", principalRegex,"launch", "service." + service.getName());
    }

    /**
     * In production this happens outside hosted Vespa, so there is no API for it and we need to reach down into the
     * mock setup to replicate the action.
     */
    private void addScrewdriverUserToDeployRole(ScrewdriverId screwdriverId,
                                                AthenzDomain domain,
                                                ApplicationName application) {
        tester.authorize(domain, HostedAthenzIdentities.from(screwdriverId), ApplicationAction.deploy, application);
    }

    private ApplicationId createTenantAndApplication() {
        createAthenzDomainWithAdmin(ATHENZ_TENANT_DOMAIN, USER_ID);
        tester.assertResponse(request("/application/v4/tenant/tenant1", POST)
                                      .userIdentity(USER_ID)
                                      .data("{\"athensDomain\":\"domain1\", \"property\":\"property1\"}")
                                      .oAuthCredentials(OKTA_CREDENTIALS),
                              new File("tenant-without-applications.json"));
        tester.assertResponse(request("/application/v4/tenant/tenant1/application/application1/instance/instance1", POST)
                                      .userIdentity(USER_ID)
                                      .oAuthCredentials(OKTA_CREDENTIALS),
                              new File("instance-reference.json"));
        addScrewdriverUserToDeployRole(SCREWDRIVER_ID, ATHENZ_TENANT_DOMAIN, ApplicationName.from("application1"));

        return ApplicationId.from("tenant1", "application1", "instance1");
    }

    /**
     * Cluster info, utilization and application and deployment metrics are maintained async by maintainers.
     *
     * This sets these values as if the maintainers has been ran.
     */
    private void setDeploymentMaintainedInfo() {
        for (Application application : deploymentTester.applications().asList()) {
            deploymentTester.applications().lockApplicationOrThrow(application.id(), lockedApplication -> {
                lockedApplication = lockedApplication.with(new ApplicationMetrics(0.5, 0.7));

                for (Instance instance : application.instances().values()) {
                    for (Deployment deployment : instance.deployments().values()) {
                        DeploymentMetrics metrics = new DeploymentMetrics(1, 2, 3, 4, 5,
                                                                          Optional.of(Instant.ofEpochMilli(123123)), Map.of());
                        lockedApplication = lockedApplication.with(instance.name(),
                                                                   lockedInstance -> lockedInstance.with(deployment.zone(), metrics)
                                                                                                   .recordActivityAt(Instant.parse("2018-06-01T10:15:30.00Z"), deployment.zone()));
                    }
                    deploymentTester.applications().store(lockedApplication);
                }
            });
        }
    }

    private void updateContactInformation() {
        Contact contact = new Contact(URI.create("www.contacts.tld/1234"),
                                      URI.create("www.properties.tld/1234"),
                                      URI.create("www.issues.tld/1234"),
                                      List.of(List.of("alice"), List.of("bob")), "queue", Optional.empty());
        tester.controller().tenants().lockIfPresent(TenantName.from("tenant2"),
                                                    LockedTenant.Athenz.class,
                                                    lockedTenant -> tester.controller().tenants().store(lockedTenant.with(contact)));
    }

    private void registerContact(long propertyId) {
        PropertyId p = new PropertyId(String.valueOf(propertyId));
        tester.serviceRegistry().contactRetrieverMock().addContact(p, new Contact(URI.create("www.issues.tld/" + p.id()),
                                                                                  URI.create("www.contacts.tld/" + p.id()),
                                                                                  URI.create("www.properties.tld/" + p.id()),
                                                                                  List.of(Collections.singletonList("alice"),
                                                                                   Collections.singletonList("bob")),
                                                                                  "queue", Optional.empty()));
    }

    private void updateMetrics() {
        tester.serviceRegistry().configServerMock().setProtonMetrics(List.of(
                (new ProtonMetrics("content/doc/"))
                        .addMetric(ProtonMetrics.DOCUMENTS_ACTIVE_COUNT, 11430)
                        .addMetric(ProtonMetrics.DOCUMENTS_READY_COUNT, 11430)
                        .addMetric(ProtonMetrics.DOCUMENTS_TOTAL_COUNT, 11430)
                        .addMetric(ProtonMetrics.DOCUMENT_DISK_USAGE, 44021)
                        .addMetric(ProtonMetrics.RESOURCE_DISK_USAGE_AVERAGE, 0.0168421)
                        .addMetric(ProtonMetrics.RESOURCE_MEMORY_USAGE_AVERAGE, 0.103482),
                (new ProtonMetrics("content/music/"))
                        .addMetric(ProtonMetrics.DOCUMENTS_ACTIVE_COUNT, 32210)
                        .addMetric(ProtonMetrics.DOCUMENTS_READY_COUNT, 32000)
                        .addMetric(ProtonMetrics.DOCUMENTS_TOTAL_COUNT, 32210)
                        .addMetric(ProtonMetrics.DOCUMENT_DISK_USAGE, 90113)
                        .addMetric(ProtonMetrics.RESOURCE_DISK_USAGE_AVERAGE, 0.23912)
                        .addMetric(ProtonMetrics.RESOURCE_MEMORY_USAGE_AVERAGE, 0.00912)
        ));
    }

    private void addNotifications(TenantName tenantName) {
        tester.controller().notificationsDb().setNotification(
                NotificationSource.from(TenantAndApplicationId.from(tenantName.value(), "app1")),
                Notification.Type.applicationPackage,
                Notification.Level.warning,
                "Something something deprecated...");
        tester.controller().notificationsDb().setNotification(
                NotificationSource.from(new RunId(ApplicationId.from(tenantName.value(), "app2", "instance1"), JobType.systemTest, 12)),
                Notification.Type.deployment,
                Notification.Level.error,
                "Failed to deploy: Node allocation failure");
    }

    private void assertGlobalRouting(DeploymentId deployment, RoutingStatus.Value value, RoutingStatus.Agent agent) {
        Instant changedAt = tester.controller().clock().instant();
        DeploymentRoutingContext context = tester.controller().routing().of(deployment);
        RoutingStatus status = context.routingStatus();
        assertEquals(value, status.value());
        assertEquals(agent, status.agent());
        assertEquals(changedAt, status.changedAt());
    }

    private static class RequestBuilder implements Supplier<Request> {

        private final String path;
        private final Request.Method method;
        private byte[] data = new byte[0];
        private AthenzIdentity identity;
        private OAuthCredentials oAuthCredentials;
        private String contentType = "application/json";
        private final Map<String, List<String>> headers = new HashMap<>();
        private final Map<String, String> properties = new HashMap<>();

        private RequestBuilder(String path, Request.Method method) {
            this.path = path;
            this.method = method;
        }

        private RequestBuilder data(byte[] data) { this.data = data; return this; }
        private RequestBuilder data(String data) { return data(data.getBytes(UTF_8)); }
        private RequestBuilder data(MultiPartStreamer streamer) {
            return Exceptions.uncheck(() -> data(streamer.data().readAllBytes()).contentType(streamer.contentType()));
        }

        private RequestBuilder userIdentity(UserId userId) { this.identity = HostedAthenzIdentities.from(userId); return this; }
        private RequestBuilder screwdriverIdentity(ScrewdriverId screwdriverId) { this.identity = HostedAthenzIdentities.from(screwdriverId); return this; }
        private RequestBuilder oAuthCredentials(OAuthCredentials oAuthCredentials) { this.oAuthCredentials = oAuthCredentials; return this; }
        private RequestBuilder contentType(String contentType) { this.contentType = contentType; return this; }
        private RequestBuilder recursive(String recursive) {return properties(Map.of("recursive", recursive)); }
        private RequestBuilder properties(Map<String, String> properties) { this.properties.putAll(properties); return this; }
        private RequestBuilder header(String name, String value) {
            this.headers.putIfAbsent(name, new ArrayList<>());
            this.headers.get(name).add(value);
            return this;
        }

        @Override
        public Request get() {
            Request request = new Request("http://localhost:8080" + path +
                                          properties.entrySet().stream()
                                                    .map(entry -> encode(entry.getKey(), UTF_8) + "=" + encode(entry.getValue(), UTF_8))
                                                    .collect(joining("&", "?", "")),
                                          data, method);
            request.getHeaders().addAll(headers);
            request.getHeaders().put("Content-Type", contentType);
            // user and domain parameters are translated to a Principal by MockAuthorizer as we do not run HTTP filters
            if (identity != null) addIdentityToRequest(request, identity);
            if (oAuthCredentials != null) addOAuthCredentials(request, oAuthCredentials);
            return request;
        }
    }

}<|MERGE_RESOLUTION|>--- conflicted
+++ resolved
@@ -694,17 +694,6 @@
                                       .userIdentity(USER_ID),
                               new File("suspended.json"));
 
-<<<<<<< HEAD
-=======
-        // GET services
-        tester.assertResponse(request("/application/v4/tenant/tenant1/application/application1/environment/prod/region/us-central-1/instance/instance1/service", GET)
-                                      .userIdentity(USER_ID),
-                              new File("services.json"));
-
-        // GET service
-        tester.assertResponse(request("/application/v4/tenant/tenant1/application/application1/environment/prod/region/us-central-1/instance/instance1/service/storagenode-awe3slno6mmq2fye191y324jl/state/v1/", GET)
-                                      .userIdentity(USER_ID),
-                              new File("service.json"));
 
         // GET service/state/v1
         tester.assertResponse(request("/application/v4/tenant/tenant1/application/application1/instance/instance1/environment/prod/region/us-central-1/service/storagenode/host.com/state/v1/?foo=bar", GET)
@@ -716,7 +705,6 @@
                                       .userIdentity(USER_ID),
                               "{\"json\":\"thank you very much\"}");
 
->>>>>>> 5dd851d5
         // DELETE application with active deployments fails
         tester.assertResponse(request("/application/v4/tenant/tenant1/application/application1/instance/instance1", DELETE)
                                       .userIdentity(USER_ID)

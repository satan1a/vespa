--- conflicted
+++ resolved
@@ -363,7 +363,6 @@
             HOSTNAME,
             NODE_TYPE);
 
-<<<<<<< HEAD
     public static final UnboundBooleanFlag IGNORE_THREAD_STACK_SIZES = defineFeatureFlag(
             "ignore-thread-stack-sizes", false,
             List.of("arnej"), "2021-11-12", "2022-01-31",
@@ -371,14 +370,12 @@
             "Triggers restart, takes effect immediately",
             ZONE_ID, APPLICATION_ID);
 
-=======
     public static final UnboundBooleanFlag USE_FILE_DISTRIBUTION_CONNECTION_POOL = defineFeatureFlag(
             "use-file-distribution-connection-pool", false,
             List.of("hmusum"), "2021-11-16", "2021-12-16",
             "Whether to use FileDistributionConnectionPool instead of JRTConnectionPool for file downloads",
             "Takes effect on config server restart",
             ZONE_ID);
->>>>>>> bf366caa
 
     /** WARNING: public for testing: All flags should be defined in {@link Flags}. */
     public static UnboundBooleanFlag defineFeatureFlag(String flagId, boolean defaultValue, List<String> owners,

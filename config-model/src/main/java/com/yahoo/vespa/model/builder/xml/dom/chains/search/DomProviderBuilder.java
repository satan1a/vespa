// Copyright 2017 Yahoo Holdings. Licensed under the terms of the Apache 2.0 license. See LICENSE in the project root.
package com.yahoo.vespa.model.builder.xml.dom.chains.search;

import com.yahoo.binaryprefix.BinaryPrefix;
import com.yahoo.component.ComponentId;
import com.yahoo.component.chain.model.ChainSpecification;
import com.yahoo.config.model.deploy.DeployState;
import com.yahoo.search.searchchain.model.federation.FederationOptions;
import com.yahoo.search.searchchain.model.federation.LocalProviderSpec;
import com.yahoo.text.XML;
import com.yahoo.config.model.producer.AbstractConfigProducer;
import com.yahoo.vespa.model.builder.xml.dom.BinaryScaledAmountParser;
import com.yahoo.vespa.model.builder.xml.dom.chains.ComponentsBuilder;
import com.yahoo.vespa.model.container.search.searchchain.GenericProvider;
import com.yahoo.vespa.model.container.search.searchchain.LocalProvider;
import com.yahoo.vespa.model.container.search.searchchain.Provider;
import com.yahoo.vespa.model.container.search.searchchain.Source;
import org.w3c.dom.Element;

import java.util.ArrayList;
import java.util.Collection;
import java.util.List;
import java.util.Map;

/**
 * Builds a provider from xml.
 * The demangling of provider types is taken care of here,
 * since the mangling is an intrinsic of the configuration language,
 * not the model itself.
 *
 * @author Tony Vaagenes
 */
public class DomProviderBuilder extends DomGenericTargetBuilder<Provider> {

    /**
     * Retrieves all possible provider specific parameters
     */
    private static class ProviderReader {

        final String type;
        final String path;
        final Double cacheWeight;
        final Integer retries;
        final Double readTimeout;
        final Double connectionTimeout;
        final Double connectionPoolTimeout;
        final String clusterName;
        final List<Node> nodes;
<<<<<<< HEAD
        final String certificateApplicationId;
        final Integer certificateTtl;
        final Integer certificateRetryWait;
        final Node certificateProxy;  // Just re-using the Node class, as it matches our needs
=======
        final Integer cacheSizeMB;
>>>>>>> 2f1b6c7f

        ProviderReader(Element providerElement) {
            type = readType(providerElement);
            path = readPath(providerElement);
            cacheWeight = readCacheWeight(providerElement);
            clusterName = readCluster(providerElement);
            readTimeout = readReadTimeout(providerElement);
            connectionTimeout = readConnectionTimeout(providerElement);
            connectionPoolTimeout = readConnectionPoolTimeout(providerElement);
            retries = readRetries(providerElement);
            nodes = readNodes(providerElement);
        }

        private String getAttributeOrNull(Element element, String name) {
            String value = element.getAttribute(name);
            return value.isEmpty() ? null : value;
        }

        private String readPath(Element providerElement) {
            return getAttributeOrNull(providerElement, "path");
        }

        private String readCluster(Element providerElement) {
            return getAttributeOrNull(providerElement, "cluster");
        }

        private Double readCacheWeight(Element providerElement) {
            String cacheWeightString = getAttributeOrNull(providerElement, "cacheweight");
            return (cacheWeightString == null)? null : Double.parseDouble(cacheWeightString);
        }

        private Integer readRetries(Element providerElement) {
            String retriesString = getAttributeOrNull(providerElement, "retries");
            return (retriesString == null) ? null : Integer.parseInt(retriesString);
        }

        private Double readReadTimeout(Element providerElement) {
            String timeoutString = getAttributeOrNull(providerElement, "readtimeout");
            return (timeoutString == null) ? null : TimeParser.seconds(timeoutString);
        }

        private Double readConnectionTimeout(Element providerElement) {
            String timeoutString = getAttributeOrNull(providerElement, "connectiontimeout");
            return (timeoutString == null) ? null : TimeParser.seconds(timeoutString);
        }

        private Double readConnectionPoolTimeout(Element providerElement) {
            String timeoutString = getAttributeOrNull(providerElement, "connectionpooltimeout");
            return (timeoutString == null) ? null : TimeParser.seconds(timeoutString);
        }

        private List<Node> readNodes(Element providerElement) {
            Element nodesSpec = XML.getChild(providerElement, "nodes");
            if (nodesSpec == null) {
                return null;
            }

            List<Node> nodes = new ArrayList<>();
            for (Element nodeSpec : XML.getChildren(nodesSpec, "node")) {
                nodes.add(readNode(nodeSpec));
            }
            return nodes;
        }

        private Node readNode(Element nodeElement) {
            String host = getAttributeOrNull(nodeElement, "host");
            // The direct calls to parse methods below works because the schema
            // guarantees us no null references
            int port = Integer.parseInt(getAttributeOrNull(nodeElement, "port"));
            return new Node(host, port);
        }

        private String readType(Element providerElement) {
            return getAttributeOrNull(providerElement, "type");
        }
    }

    public DomProviderBuilder(Map<String, ComponentsBuilder.ComponentType> outerSearcherTypeByComponentName) {
        super(outerSearcherTypeByComponentName);
    }

    @Override
    protected Provider buildChain(DeployState deployState, AbstractConfigProducer ancestor, Element providerElement,
                                  ChainSpecification specWithoutInnerComponents) {

        ProviderReader providerReader = new ProviderReader(providerElement);
        FederationOptions federationOptions = readFederationOptions(providerElement);

        Provider provider = buildProvider(specWithoutInnerComponents, providerReader, federationOptions);

        Collection<Source> sources = buildSources(deployState, ancestor, providerElement);
        addSources(provider, sources);

        return provider;
    }


    private Collection<Source> buildSources(DeployState deployState, AbstractConfigProducer ancestor, Element providerElement) {
        List<Source> sources = new ArrayList<>();
        for (Element sourceElement : XML.getChildren(providerElement, "source")) {
            sources.add(new DomSourceBuilder(outerComponentTypeByComponentName).build(deployState, ancestor, sourceElement));
        }
        return sources;
    }

    private void addSources(Provider provider, Collection<Source> sources) {
        for (Source source : sources) {
            provider.addSource(source);
        }
    }

    @SuppressWarnings("deprecation")
    private Provider buildProvider(ChainSpecification specWithoutInnerSearchers,
                                   ProviderReader providerReader,
                                   FederationOptions federationOptions) {
        if (providerReader.type == null) {
            return new GenericProvider(specWithoutInnerSearchers, federationOptions);
        } else if (LocalProviderSpec.includesType(providerReader.type)) {
            return buildLocalProvider(specWithoutInnerSearchers, providerReader, federationOptions);
        } else {
            throw new RuntimeException("Unknown provider type '" + providerReader.type + "'");
        }
    }

    private Provider buildLocalProvider(ChainSpecification specWithoutInnerSearchers,
                                        ProviderReader providerReader,
                                        FederationOptions federationOptions) {
        try {
<<<<<<< HEAD
            ensureEmpty(specWithoutInnerSearchers.componentId,
                        providerReader.cacheWeight,
                        providerReader.path,
                        providerReader.nodes,
                        providerReader.readTimeout,
                        providerReader.connectionTimeout,
                        providerReader.connectionPoolTimeout,
                        providerReader.retries,
                        providerReader.certificateApplicationId,
                        providerReader.certificateTtl,
                        providerReader.certificateRetryWait,
                        providerReader.certificateProxy);

            return new LocalProvider(specWithoutInnerSearchers,
                                     federationOptions,
                                     new LocalProviderSpec(providerReader.clusterName));
=======
            ensureEmpty(specWithoutInnerSearchers.componentId, providerReader.cacheWeight, providerReader.path, providerReader.nodes,
                        providerReader.readTimeout, providerReader.connectionTimeout, providerReader.connectionPoolTimeout,
                        providerReader.retries);

            return new LocalProvider(specWithoutInnerSearchers,
                                     federationOptions,
                                     new LocalProviderSpec(providerReader.clusterName, providerReader.cacheSizeMB));
>>>>>>> 2f1b6c7f
        } catch (Exception e) {
            throw new RuntimeException("Failed creating local provider " + specWithoutInnerSearchers.componentId, e);
        }
    }

    private void ensureEmpty(ComponentId componentId, Object... objects) {
        for (Object object : objects) {
            if (object != null) {
                throw new RuntimeException("Invalid provider option in provider '" + componentId + "': value='" + object + "'");
            }
        }
    }

    public static class Node {

        public final String host;
        public final int port;

        public Node(String host, int port) {
            this.host = host;
            this.port = port;
        }

        @Override
        public String toString() {
            return "Node{" + "host='" + host + '\'' + ", port=" + port + '}';
        }
    }

}<|MERGE_RESOLUTION|>--- conflicted
+++ resolved
@@ -46,14 +46,6 @@
         final Double connectionPoolTimeout;
         final String clusterName;
         final List<Node> nodes;
-<<<<<<< HEAD
-        final String certificateApplicationId;
-        final Integer certificateTtl;
-        final Integer certificateRetryWait;
-        final Node certificateProxy;  // Just re-using the Node class, as it matches our needs
-=======
-        final Integer cacheSizeMB;
->>>>>>> 2f1b6c7f
 
         ProviderReader(Element providerElement) {
             type = readType(providerElement);
@@ -182,7 +174,6 @@
                                         ProviderReader providerReader,
                                         FederationOptions federationOptions) {
         try {
-<<<<<<< HEAD
             ensureEmpty(specWithoutInnerSearchers.componentId,
                         providerReader.cacheWeight,
                         providerReader.path,
@@ -190,24 +181,11 @@
                         providerReader.readTimeout,
                         providerReader.connectionTimeout,
                         providerReader.connectionPoolTimeout,
-                        providerReader.retries,
-                        providerReader.certificateApplicationId,
-                        providerReader.certificateTtl,
-                        providerReader.certificateRetryWait,
-                        providerReader.certificateProxy);
+                        providerReader.retries);
 
             return new LocalProvider(specWithoutInnerSearchers,
                                      federationOptions,
                                      new LocalProviderSpec(providerReader.clusterName));
-=======
-            ensureEmpty(specWithoutInnerSearchers.componentId, providerReader.cacheWeight, providerReader.path, providerReader.nodes,
-                        providerReader.readTimeout, providerReader.connectionTimeout, providerReader.connectionPoolTimeout,
-                        providerReader.retries);
-
-            return new LocalProvider(specWithoutInnerSearchers,
-                                     federationOptions,
-                                     new LocalProviderSpec(providerReader.clusterName, providerReader.cacheSizeMB));
->>>>>>> 2f1b6c7f
         } catch (Exception e) {
             throw new RuntimeException("Failed creating local provider " + specWithoutInnerSearchers.componentId, e);
         }

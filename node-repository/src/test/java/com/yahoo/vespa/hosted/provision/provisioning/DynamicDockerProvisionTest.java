--- conflicted
+++ resolved
@@ -110,8 +110,6 @@
         assertEquals(4, tester.nodeRepository().getNodes(NodeType.tenant, Node.State.reserved).size());
     }
 
-<<<<<<< HEAD
-=======
     @Test
     public void node_indices_are_unique_even_when_a_node_is_left_in_reserved_state() {
         ProvisioningTester tester = new ProvisioningTester.Builder().zone(new Zone(Environment.prod, RegionName.from("us-east"))).build();
@@ -147,20 +145,6 @@
         assertTrue(indices.containsAll(IntStream.range(0, 10).boxed().collect(Collectors.toList())));
     }
 
-    private static void deployZoneApp(ProvisioningTester tester) {
-        ApplicationId applicationId = tester.makeApplicationId();
-        List<HostSpec> list = tester.prepare(applicationId,
-                ClusterSpec.request(ClusterSpec.Type.container,
-                        ClusterSpec.Id.from("node-admin"),
-                        Version.fromString("6.42"),
-                        false),
-                Capacity.fromRequiredNodeType(NodeType.host),
-                1);
-        tester.activate(applicationId, ImmutableSet.copyOf(list));
-    }
-
-
->>>>>>> 7bb08d44
     private static ClusterSpec clusterSpec(String clusterId) {
         return ClusterSpec.request(ClusterSpec.Type.content, ClusterSpec.Id.from(clusterId), Version.fromString("6.42"), false);
     }
@@ -175,4 +159,5 @@
                     .collect(Collectors.toList());
         }).when(hostProvisioner).provisionHosts(any(), any(), any());
     }
+
 }
// Copyright Yahoo. Licensed under the terms of the Apache 2.0 license. See LICENSE in the project root.
package com.yahoo.vespa.hosted.provision.maintenance;

import com.yahoo.config.provision.ApplicationId;
import com.yahoo.config.provision.Capacity;
import com.yahoo.config.provision.ClusterResources;
import com.yahoo.config.provision.ClusterSpec;
import com.yahoo.config.provision.NodeResources;
import com.yahoo.test.ManualClock;
import com.yahoo.vespa.hosted.provision.applications.Cluster;
import com.yahoo.vespa.hosted.provision.applications.ScalingEvent;
import com.yahoo.vespa.hosted.provision.testutils.MockDeployer;
import org.junit.Test;

import java.time.Duration;
import java.time.Instant;
import java.util.List;
import java.util.Optional;

import static org.junit.Assert.assertEquals;
import static org.junit.Assert.assertFalse;
import static org.junit.Assert.assertTrue;

/**
 * Tests the autoscaling maintainer integration.
 * The specific recommendations of the autoscaler are not tested here.
 *
 * @author bratseth
 */
public class AutoscalingMaintainerTest {

    @Test
    public void test_autoscaling_maintainer() {
        ApplicationId app1 = AutoscalingMaintainerTester.makeApplicationId("app1");
        ClusterSpec cluster1 = AutoscalingMaintainerTester.containerClusterSpec();

        ApplicationId app2 = AutoscalingMaintainerTester.makeApplicationId("app2");
        ClusterSpec cluster2 = AutoscalingMaintainerTester.containerClusterSpec();

        NodeResources lowResources = new NodeResources(4, 4, 10, 0.1);
        NodeResources highResources = new NodeResources(6.5, 9, 20, 0.1);

        AutoscalingMaintainerTester tester = new AutoscalingMaintainerTester(
                new MockDeployer.ApplicationContext(app1, cluster1, Capacity.from(new ClusterResources(2, 1, lowResources))),
                new MockDeployer.ApplicationContext(app2, cluster2, Capacity.from(new ClusterResources(2, 1, highResources))));


        tester.maintainer().maintain(); // noop
        assertTrue(tester.deployer().lastDeployTime(app1).isEmpty());
        assertTrue(tester.deployer().lastDeployTime(app2).isEmpty());

        tester.deploy(app1, cluster1, Capacity.from(new ClusterResources(5, 1, new NodeResources(4, 4, 10, 0.1)),
                                                    new ClusterResources(5, 1, new NodeResources(4, 4, 10, 0.1)),
                                                    false, true));
        tester.deploy(app2, cluster2, Capacity.from(new ClusterResources(5, 1, new NodeResources(4, 4, 10, 0.1)),
                                                    new ClusterResources(10, 1, new NodeResources(6.5, 9, 20, 0.1)),
                                                    false, true));

        tester.clock().advance(Duration.ofMinutes(10));
        tester.maintainer().maintain(); // noop
        assertTrue(tester.deployer().lastDeployTime(app1).isEmpty());
        assertTrue(tester.deployer().lastDeployTime(app2).isEmpty());

        tester.addMeasurements(0.9f, 0.9f, 0.9f, 0, 500, app1);
        tester.addMeasurements(0.9f, 0.9f, 0.9f, 0, 500, app2);

        tester.clock().advance(Duration.ofMinutes(10));
        tester.maintainer().maintain();
        assertTrue(tester.deployer().lastDeployTime(app1).isEmpty()); // since autoscaling is off
        assertTrue(tester.deployer().lastDeployTime(app2).isPresent());
    }

    @Test
    public void autoscaling_discards_metric_values_from_before_rescaling() {
        ApplicationId app1 = AutoscalingMaintainerTester.makeApplicationId("app1");
        ClusterSpec cluster1 = AutoscalingMaintainerTester.containerClusterSpec();
        NodeResources lowResources = new NodeResources(4, 4, 10, 0.1);
        NodeResources highResources = new NodeResources(8, 8, 20, 0.1);
        Capacity app1Capacity = Capacity.from(new ClusterResources(2, 1, lowResources),
                                              new ClusterResources(4, 2, highResources));
        var tester = new AutoscalingMaintainerTester(new MockDeployer.ApplicationContext(app1, cluster1, app1Capacity));

        // Initial deployment at time 0
        tester.deploy(app1, cluster1, app1Capacity);

        // Measure overload
        tester.addMeasurements(0.9f, 0.9f, 0.9f, 0, 500, app1);

        // Causes autoscaling
        tester.clock().advance(Duration.ofMinutes(10));
        Instant firstMaintenanceTime = tester.clock().instant();
        tester.maintainer().maintain();
        assertTrue(tester.deployer().lastDeployTime(app1).isPresent());
        assertEquals(firstMaintenanceTime.toEpochMilli(), tester.deployer().lastDeployTime(app1).get().toEpochMilli());
        List<ScalingEvent> events = tester.nodeRepository().applications().get(app1).get().cluster(cluster1.id()).get().scalingEvents();
        assertEquals(2, events.size());
        assertEquals(Optional.of(firstMaintenanceTime), events.get(0).completion());
        assertEquals(2, events.get(1).from().nodes());
        assertEquals(4, events.get(1).to().nodes());
        assertEquals(1, events.get(1).generation());
        assertEquals(firstMaintenanceTime.toEpochMilli(), events.get(1).at().toEpochMilli());

        // Measure overload still, since change is not applied, but metrics are discarded
        tester.addMeasurements(0.9f, 0.9f, 0.9f, 0, 500, app1);
        tester.maintainer().maintain();
        assertEquals(firstMaintenanceTime.toEpochMilli(), tester.deployer().lastDeployTime(app1).get().toEpochMilli());

        // Measure underload, but no autoscaling since we still haven't measured we're on the new config generation
        tester.addMeasurements(0.1f, 0.1f, 0.1f, 0, 500, app1);
        tester.maintainer().maintain();
        assertEquals(firstMaintenanceTime.toEpochMilli(), tester.deployer().lastDeployTime(app1).get().toEpochMilli());

        // Add measurement of the expected generation, leading to rescaling
        // - record scaling completion
        tester.clock().advance(Duration.ofMinutes(5));
        tester.addMeasurements(0.1f, 0.1f, 0.1f, 1, 1, app1);
        tester.maintainer().maintain();
        assertEquals(firstMaintenanceTime.toEpochMilli(), tester.deployer().lastDeployTime(app1).get().toEpochMilli());
        // - measure underload
        tester.clock().advance(Duration.ofDays(4)); // Exit cooling period
        tester.addMeasurements(0.1f, 0.1f, 0.1f, 1, 500, app1);
        Instant lastMaintenanceTime = tester.clock().instant();
        tester.maintainer().maintain();
        assertEquals(lastMaintenanceTime.toEpochMilli(), tester.deployer().lastDeployTime(app1).get().toEpochMilli());
        events = tester.nodeRepository().applications().get(app1).get().cluster(cluster1.id()).get().scalingEvents();
        assertEquals(2, events.get(2).generation());
    }

    @Test
    public void test_toString() {
        assertEquals("4 nodes with [vcpu: 1.0, memory: 2.0 Gb, disk 4.0 Gb, bandwidth: 1.0 Gbps] (total: [vcpu: 4.0, memory: 8.0 Gb, disk 16.0 Gb, bandwidth: 4.0 Gbps])",
                AutoscalingMaintainer.toString(new ClusterResources(4, 1, new NodeResources(1, 2, 4, 1))));

        assertEquals("4 nodes (in 2 groups) with [vcpu: 1.0, memory: 2.0 Gb, disk 4.0 Gb, bandwidth: 1.0 Gbps] (total: [vcpu: 4.0, memory: 8.0 Gb, disk 16.0 Gb, bandwidth: 4.0 Gbps])",
                AutoscalingMaintainer.toString(new ClusterResources(4, 2, new NodeResources(1, 2, 4, 1))));
    }

    @Test
    public void test_scaling_event_recording() {
        ApplicationId app1 = AutoscalingMaintainerTester.makeApplicationId("app1");
        ClusterSpec cluster1 = AutoscalingMaintainerTester.containerClusterSpec();
        NodeResources lowResources = new NodeResources(4, 4, 10, 0.1);
        NodeResources highResources = new NodeResources(8, 8, 20, 0.1);
        Capacity app1Capacity = Capacity.from(new ClusterResources(2, 1, lowResources),
                                              new ClusterResources(4, 2, highResources));
        var tester = new AutoscalingMaintainerTester(new MockDeployer.ApplicationContext(app1, cluster1, app1Capacity));

        // deploy
        tester.deploy(app1, cluster1, app1Capacity);
        tester.addQueryRateMeasurements(app1, cluster1.id(), 12, t -> t == 0 ? 20.0 : 10.0);

        for (int i = 0; i < 20; i++) {
            // Record completion to keep scaling window at minimum
            tester.addMeasurements(0.1f, 0.1f, 0.1f, i, 1, app1);
            tester.maintainer().maintain();

            tester.clock().advance(Duration.ofDays(1));

            if (i % 2 == 0) { // high load
                for (int j = 0; j < 200; j++ ) {
                    tester.addMeasurements(0.99f, 0.99f, 0.99f, i, 1, app1);
                    tester.clock().advance(Duration.ofMinutes(1));
                }
            }
            else { // low load
                for (int j = 0; j < 200; j++ ) {
                    tester.addMeasurements(0.2f, 0.2f, 0.2f, i, 1, app1);
                    tester.clock().advance(Duration.ofMinutes(1));
                }
            }
            tester.addQueryRateMeasurements(app1, cluster1.id(), 2, t -> (t == 0 ? 20.0 : 10.0 ));
            tester.maintainer().maintain();
        }

        assertEquals(Cluster.maxScalingEvents, tester.cluster(app1, cluster1).scalingEvents().size());
    }

    @Test
    public void test_autoscaling_window() {
        ApplicationId app1 = AutoscalingMaintainerTester.makeApplicationId("app1");
        ClusterSpec cluster1 = AutoscalingMaintainerTester.containerClusterSpec();
        NodeResources lowResources = new NodeResources(4, 4, 10, 0.1);
        NodeResources highResources = new NodeResources(8, 8, 20, 0.1);
        Capacity app1Capacity = Capacity.from(new ClusterResources(2, 1, lowResources),
                                              new ClusterResources(4, 2, highResources));
        var tester = new AutoscalingMaintainerTester(new MockDeployer.ApplicationContext(app1, cluster1, app1Capacity));
        ManualClock clock = tester.clock();

        // deploy
        tester.deploy(app1, cluster1, app1Capacity);

        autoscale(false, Duration.ofMinutes( 1), Duration.ofMinutes( 5), clock, app1, cluster1, tester);
        autoscale( true, Duration.ofMinutes(19), Duration.ofMinutes(10), clock, app1, cluster1, tester);
        autoscale( true, Duration.ofMinutes(40), Duration.ofMinutes(20), clock, app1, cluster1, tester);
    }

<<<<<<< HEAD
    @Test
    public void test_autoscaling_ignores_high_cpu_right_after_generation_change() {
        ApplicationId app1 = AutoscalingMaintainerTester.makeApplicationId("app1");
        ClusterSpec cluster1 = AutoscalingMaintainerTester.containerClusterSpec();
        NodeResources resources = new NodeResources(4, 4, 10, 1);
        ClusterResources min = new ClusterResources(2, 1, resources);
        ClusterResources max = new ClusterResources(20, 1, resources);
        var capacity = Capacity.from(min, max);
        var tester = new AutoscalingMaintainerTester(new MockDeployer.ApplicationContext(app1, cluster1, capacity));

        tester.deploy(app1, cluster1, capacity);
        // fast completion
        tester.addMeasurements(1.0f, 0.3f, 0.3f, 0, 1, app1);
        tester.addMeasurements(1.0f, 0.3f, 0.3f, 0, 1, app1);
        tester.maintainer().maintain();
        assertEquals("Scale up: " + tester.cluster(app1, cluster1).autoscalingStatus(),
                     1,
                     tester.cluster(app1, cluster1).lastScalingEvent().get().generation());

        // fast completion, with initially overloaded cpu
        tester.addMeasurements(3.0f, 0.3f, 0.3f, 1, 1, app1);
        tester.addMeasurements(0.2f, 0.3f, 0.3f, 1, 1, app1);
        tester.maintainer().maintain();
        assertEquals("No autoscaling since we ignore the (first) data point in the warup period",
                     1,
                     tester.cluster(app1, cluster1).lastScalingEvent().get().generation());
    }

    @Test
    public void test_cd_autoscaling_test() {
        ApplicationId app1 = AutoscalingMaintainerTester.makeApplicationId("app1");
        ClusterSpec cluster1 = AutoscalingMaintainerTester.containerClusterSpec();
        NodeResources resources = new NodeResources(1, 4, 50, 1);
        ClusterResources min = new ClusterResources( 2, 1, resources);
        ClusterResources max = new ClusterResources(3, 1, resources);
        var capacity = Capacity.from(min, max);
        var tester = new AutoscalingMaintainerTester(new Zone(SystemName.cd, Environment.prod, RegionName.from("us-east3")),
                                                     new MockDeployer.ApplicationContext(app1, cluster1, capacity));
        ManualClock clock = tester.clock();

        tester.deploy(app1, cluster1, capacity);
        assertEquals(2,
                     tester.nodeRepository().nodes().list(Node.State.active)
                           .owner(app1)
                           .cluster(cluster1.id())
                           .size());

        autoscale(false, Duration.ofMinutes( 1), Duration.ofMinutes( 5), clock, app1, cluster1, tester);
        assertEquals(3,
                     tester.nodeRepository().nodes().list(Node.State.active)
                           .owner(app1)
                           .cluster(cluster1.id())
                           .size());
    }

=======
>>>>>>> 9755c05c
    private void autoscale(boolean down, Duration completionTime, Duration expectedWindow,
                           ManualClock clock, ApplicationId application, ClusterSpec cluster,
                           AutoscalingMaintainerTester tester) {
        long generation = tester.cluster(application, cluster).lastScalingEvent().get().generation();
        tester.maintainer().maintain();
        assertFalse("Not measured to be on the last generation yet",
                    tester.cluster(application, cluster).lastScalingEvent().get().completion().isPresent());

        clock.advance(completionTime);
        float load = down ? 0.1f : 1.0f;
        tester.addMeasurements(load, load, load, generation, 1, application);
        tester.maintainer().maintain();
        assertEvent("Measured completion of the last scaling event, but no new autoscaling yet",
                    generation, Optional.of(clock.instant()),
                    tester.cluster(application, cluster).lastScalingEvent().get());
        if (down)
            clock.advance(expectedWindow.minus(completionTime).plus(expectedWindow.multipliedBy(2)));
        else
            clock.advance(expectedWindow.minus(completionTime));

        tester.addMeasurements(load, load, load, generation, 200, application);
        tester.maintainer().maintain();
        assertEquals("We passed window duration so a new autoscaling is started: " +
                     tester.cluster(application, cluster).autoscalingStatus(),
                     generation + 1,
                     tester.cluster(application, cluster).lastScalingEvent().get().generation());
    }

    private void assertEvent(String explanation,
                             long expectedGeneration, Optional<Instant> expectedCompletion, ScalingEvent event) {
        assertEquals(explanation + ". Generation", expectedGeneration, event.generation());
        assertEquals(explanation + ". Generation " + expectedGeneration + ". Completion",
                     expectedCompletion, event.completion());
    }



}<|MERGE_RESOLUTION|>--- conflicted
+++ resolved
@@ -194,7 +194,6 @@
         autoscale( true, Duration.ofMinutes(40), Duration.ofMinutes(20), clock, app1, cluster1, tester);
     }
 
-<<<<<<< HEAD
     @Test
     public void test_autoscaling_ignores_high_cpu_right_after_generation_change() {
         ApplicationId app1 = AutoscalingMaintainerTester.makeApplicationId("app1");
@@ -223,35 +222,6 @@
                      tester.cluster(app1, cluster1).lastScalingEvent().get().generation());
     }
 
-    @Test
-    public void test_cd_autoscaling_test() {
-        ApplicationId app1 = AutoscalingMaintainerTester.makeApplicationId("app1");
-        ClusterSpec cluster1 = AutoscalingMaintainerTester.containerClusterSpec();
-        NodeResources resources = new NodeResources(1, 4, 50, 1);
-        ClusterResources min = new ClusterResources( 2, 1, resources);
-        ClusterResources max = new ClusterResources(3, 1, resources);
-        var capacity = Capacity.from(min, max);
-        var tester = new AutoscalingMaintainerTester(new Zone(SystemName.cd, Environment.prod, RegionName.from("us-east3")),
-                                                     new MockDeployer.ApplicationContext(app1, cluster1, capacity));
-        ManualClock clock = tester.clock();
-
-        tester.deploy(app1, cluster1, capacity);
-        assertEquals(2,
-                     tester.nodeRepository().nodes().list(Node.State.active)
-                           .owner(app1)
-                           .cluster(cluster1.id())
-                           .size());
-
-        autoscale(false, Duration.ofMinutes( 1), Duration.ofMinutes( 5), clock, app1, cluster1, tester);
-        assertEquals(3,
-                     tester.nodeRepository().nodes().list(Node.State.active)
-                           .owner(app1)
-                           .cluster(cluster1.id())
-                           .size());
-    }
-
-=======
->>>>>>> 9755c05c
     private void autoscale(boolean down, Duration completionTime, Duration expectedWindow,
                            ManualClock clock, ApplicationId application, ClusterSpec cluster,
                            AutoscalingMaintainerTester tester) {

// Copyright Yahoo. Licensed under the terms of the Apache 2.0 license. See LICENSE in the project root.
package com.yahoo.vespa.config.server.deploy;

import com.yahoo.cloud.config.ConfigserverConfig;
import com.yahoo.component.Version;
import com.yahoo.config.application.api.ApplicationPackage;
import com.yahoo.config.application.api.DeployLogger;
import com.yahoo.config.application.api.FileRegistry;
import com.yahoo.config.model.api.ConfigDefinitionRepo;
import com.yahoo.config.model.api.ConfigServerSpec;
import com.yahoo.config.model.api.ContainerEndpoint;
import com.yahoo.config.model.api.EndpointCertificateSecrets;
import com.yahoo.config.model.api.HostProvisioner;
import com.yahoo.config.model.api.Model;
import com.yahoo.config.model.api.ModelContext;
import com.yahoo.config.model.api.Provisioned;
import com.yahoo.config.model.api.Quota;
import com.yahoo.config.model.api.Reindexing;
import com.yahoo.config.model.api.TenantSecretStore;
import com.yahoo.config.provision.ApplicationId;
import com.yahoo.config.provision.AthenzDomain;
import com.yahoo.config.provision.ClusterSpec;
import com.yahoo.config.provision.DockerImage;
import com.yahoo.config.provision.HostName;
import com.yahoo.config.provision.TenantName;
import com.yahoo.config.provision.Zone;
import com.yahoo.container.jdisc.secretstore.SecretStore;
import com.yahoo.vespa.config.server.tenant.SecretStoreExternalIdRetriever;
import com.yahoo.vespa.flags.FetchVector;
import com.yahoo.vespa.flags.FlagSource;
import com.yahoo.vespa.flags.Flags;
import com.yahoo.vespa.flags.PermanentFlags;
import com.yahoo.vespa.flags.StringFlag;
import com.yahoo.vespa.flags.UnboundFlag;

import java.io.File;
import java.net.URI;
import java.security.cert.X509Certificate;
import java.util.List;
import java.util.Optional;
import java.util.Set;
import java.util.concurrent.ExecutorService;
import java.util.function.ToIntFunction;

import static com.yahoo.vespa.config.server.ConfigServerSpec.fromConfig;
import static com.yahoo.vespa.flags.FetchVector.Dimension.CLUSTER_TYPE;

/**
 * Implementation of {@link ModelContext} for configserver.
 *
 * @author Ulf Lilleengen
 */
public class ModelContextImpl implements ModelContext {

    private final ApplicationPackage applicationPackage;
    private final Optional<Model> previousModel;
    private final Optional<ApplicationPackage> permanentApplicationPackage;
    private final DeployLogger deployLogger;
    private final ConfigDefinitionRepo configDefinitionRepo;
    private final FileRegistry fileRegistry;
    private final ExecutorService executor;
    private final HostProvisioner hostProvisioner;
    private final Provisioned provisioned;
    private final Optional<? extends Reindexing> reindexing;
    private final ModelContext.Properties properties;
    private final Optional<File> appDir;

    private final Optional<DockerImage> wantedDockerImageRepository;

    /** The version of Vespa we are building a model for */
    private final Version modelVespaVersion;

    /**
     * The Version of Vespa this model should specify that nodes should use. Note that this
     * is separate from the version of this model, as upgrades are not immediate.
     * We may build a config model of Vespa version "a" which specifies that nodes should
     * use Vespa version "b". The "a" model will then be used by nodes who have not yet
     * upgraded to version "b".
     */
    private final Version wantedNodeVespaVersion;

    public ModelContextImpl(ApplicationPackage applicationPackage,
                            Optional<Model> previousModel,
                            Optional<ApplicationPackage> permanentApplicationPackage,
                            DeployLogger deployLogger,
                            ConfigDefinitionRepo configDefinitionRepo,
                            FileRegistry fileRegistry,
                            ExecutorService executor,
                            Optional<? extends Reindexing> reindexing,
                            HostProvisioner hostProvisioner,
                            Provisioned provisioned,
                            ModelContext.Properties properties,
                            Optional<File> appDir,
                            Optional<DockerImage> wantedDockerImageRepository,
                            Version modelVespaVersion,
                            Version wantedNodeVespaVersion) {
        this.applicationPackage = applicationPackage;
        this.previousModel = previousModel;
        this.permanentApplicationPackage = permanentApplicationPackage;
        this.deployLogger = deployLogger;
        this.configDefinitionRepo = configDefinitionRepo;
        this.fileRegistry = fileRegistry;
        this.executor = executor;
        this.reindexing = reindexing;
        this.hostProvisioner = hostProvisioner;
        this.provisioned = provisioned;
        this.properties = properties;
        this.appDir = appDir;
        this.wantedDockerImageRepository = wantedDockerImageRepository;
        this.modelVespaVersion = modelVespaVersion;
        this.wantedNodeVespaVersion = wantedNodeVespaVersion;
    }

    @Override
    public ApplicationPackage applicationPackage() { return applicationPackage; }

    @Override
    public Optional<Model> previousModel() { return previousModel; }

    @Override
    public Optional<ApplicationPackage> permanentApplicationPackage() { return permanentApplicationPackage; }

    /**
     * Returns the host provisioner to use, or empty to use the default provisioner,
     * creating hosts from the application package defined hosts
     */
    @Override
    public HostProvisioner getHostProvisioner() { return hostProvisioner; }

    @Override
    public Provisioned provisioned() { return provisioned; }

    @Override
    public DeployLogger deployLogger() { return deployLogger; }

    @Override
    public ConfigDefinitionRepo configDefinitionRepo() { return configDefinitionRepo; }

    @Override
    public FileRegistry getFileRegistry() { return fileRegistry; }

    @Override
    public ExecutorService getExecutor() {
        return executor;
    }

    @Override
    public Optional<? extends Reindexing> reindexing() { return  reindexing; }

    @Override
    public ModelContext.Properties properties() { return properties; }

    @Override
    public Optional<File> appDir() { return appDir; }

    @Override
    public Optional<DockerImage> wantedDockerImageRepo() { return wantedDockerImageRepository; }

    @Override
    public Version modelVespaVersion() { return modelVespaVersion; }

    @Override
    public Version wantedNodeVespaVersion() { return wantedNodeVespaVersion; }

    public static class FeatureFlags implements ModelContext.FeatureFlags {

        private final double defaultTermwiseLimit;
        private final boolean useThreePhaseUpdates;
        private final String feedSequencer;
        private final int feedTaskLimit;
        private final int feedMasterTaskLimit;
        private final String sharedFieldWriterExecutor;
        private final String responseSequencer;
        private final int numResponseThreads;
        private final boolean skipCommunicationManagerThread;
        private final boolean skipMbusRequestThread;
        private final boolean skipMbusReplyThread;
        private final boolean useAsyncMessageHandlingOnSchedule;
        private final double feedConcurrency;
        private final List<String> allowedAthenzProxyIdentities;
        private final int maxActivationInhibitedOutOfSyncGroups;
        private final ToIntFunction<ClusterSpec.Type> jvmOmitStackTraceInFastThrow;
        private final int maxConcurrentMergesPerContentNode;
        private final int maxMergeQueueSize;
        private final double resourceLimitDisk;
        private final double resourceLimitMemory;
        private final double minNodeRatioPerGroup;
        private final int metricsproxyNumThreads;
        private final int availableProcessors;
        private final boolean containerDumpHeapOnShutdownTimeout;
        private final double containerShutdownTimeout;
        private final int maxUnCommittedMemory;
        private final boolean forwardIssuesAsErrors;
        private final boolean ignoreThreadStackSizes;
        private final boolean unorderedMergeChaining;
        private final boolean useV8GeoPositions;
        private final boolean useV8DocManagerCfg;
        private final int maxCompactBuffers;
        private final boolean failDeploymentWithInvalidJvmOptions;
        private final List<String> ignoredHttpUserAgents;
        private final boolean enableServerOcspStapling;
        private final String persistenceAsyncThrottling;
<<<<<<< HEAD
        private final boolean avoidRenamingSummaryFeatures;
=======
        private final String mergeThrottlingPolicy;
        private final double persistenceThrottlingWsDecrementFactor;
        private final double persistenceThrottlingWsBackoff;
        private final boolean inhibitDefaultMergesWhenGlobalMergesPending;
        private final boolean useQrserverServiceName;
>>>>>>> 70e50ea1

        public FeatureFlags(FlagSource source, ApplicationId appId) {
            this.defaultTermwiseLimit = flagValue(source, appId, Flags.DEFAULT_TERM_WISE_LIMIT);
            this.useThreePhaseUpdates = flagValue(source, appId, Flags.USE_THREE_PHASE_UPDATES);
            this.feedSequencer = flagValue(source, appId, Flags.FEED_SEQUENCER_TYPE);
            this.feedTaskLimit = flagValue(source, appId, Flags.FEED_TASK_LIMIT);
            this.feedMasterTaskLimit = flagValue(source, appId, Flags.FEED_MASTER_TASK_LIMIT);
            this.sharedFieldWriterExecutor = flagValue(source, appId, Flags.SHARED_FIELD_WRITER_EXECUTOR);
            this.responseSequencer = flagValue(source, appId, Flags.RESPONSE_SEQUENCER_TYPE);
            this.numResponseThreads = flagValue(source, appId, Flags.RESPONSE_NUM_THREADS);
            this.skipCommunicationManagerThread = flagValue(source, appId, Flags.SKIP_COMMUNICATIONMANAGER_THREAD);
            this.skipMbusRequestThread = flagValue(source, appId, Flags.SKIP_MBUS_REQUEST_THREAD);
            this.skipMbusReplyThread = flagValue(source, appId, Flags.SKIP_MBUS_REPLY_THREAD);
            this.useAsyncMessageHandlingOnSchedule = flagValue(source, appId, Flags.USE_ASYNC_MESSAGE_HANDLING_ON_SCHEDULE);
            this.feedConcurrency = flagValue(source, appId, Flags.FEED_CONCURRENCY);
            this.allowedAthenzProxyIdentities = flagValue(source, appId, Flags.ALLOWED_ATHENZ_PROXY_IDENTITIES);
            this.maxActivationInhibitedOutOfSyncGroups = flagValue(source, appId, Flags.MAX_ACTIVATION_INHIBITED_OUT_OF_SYNC_GROUPS);
            this.jvmOmitStackTraceInFastThrow = type -> flagValueAsInt(source, appId, type, PermanentFlags.JVM_OMIT_STACK_TRACE_IN_FAST_THROW);
            this.maxConcurrentMergesPerContentNode = flagValue(source, appId, Flags.MAX_CONCURRENT_MERGES_PER_NODE);
            this.maxMergeQueueSize = flagValue(source, appId, Flags.MAX_MERGE_QUEUE_SIZE);
            this.resourceLimitDisk = flagValue(source, appId, PermanentFlags.RESOURCE_LIMIT_DISK);
            this.resourceLimitMemory = flagValue(source, appId, PermanentFlags.RESOURCE_LIMIT_MEMORY);
            this.minNodeRatioPerGroup = flagValue(source, appId, Flags.MIN_NODE_RATIO_PER_GROUP);
            this.metricsproxyNumThreads = flagValue(source, appId, Flags.METRICSPROXY_NUM_THREADS);
            this.availableProcessors = flagValue(source, appId, Flags.AVAILABLE_PROCESSORS);
            this.containerDumpHeapOnShutdownTimeout = flagValue(source, appId, Flags.CONTAINER_DUMP_HEAP_ON_SHUTDOWN_TIMEOUT);
            this.containerShutdownTimeout = flagValue(source, appId,Flags.CONTAINER_SHUTDOWN_TIMEOUT);
            this.maxUnCommittedMemory = flagValue(source, appId, Flags.MAX_UNCOMMITTED_MEMORY);
            this.forwardIssuesAsErrors = flagValue(source, appId, PermanentFlags.FORWARD_ISSUES_AS_ERRORS);
            this.ignoreThreadStackSizes = flagValue(source, appId, Flags.IGNORE_THREAD_STACK_SIZES);
            this.unorderedMergeChaining = flagValue(source, appId, Flags.UNORDERED_MERGE_CHAINING);
            this.useV8GeoPositions = flagValue(source, appId, Flags.USE_V8_GEO_POSITIONS);
            this.useV8DocManagerCfg = flagValue(source, appId, Flags.USE_V8_DOC_MANAGER_CFG);
            this.maxCompactBuffers = flagValue(source, appId, Flags.MAX_COMPACT_BUFFERS);
            this.failDeploymentWithInvalidJvmOptions = flagValue(source, appId, Flags.FAIL_DEPLOYMENT_WITH_INVALID_JVM_OPTIONS);
            this.ignoredHttpUserAgents = flagValue(source, appId, PermanentFlags.IGNORED_HTTP_USER_AGENTS);
            this.enableServerOcspStapling = flagValue(source, appId, Flags.ENABLE_SERVER_OCSP_STAPLING);
            this.persistenceAsyncThrottling = flagValue(source, appId, Flags.PERSISTENCE_ASYNC_THROTTLING);
<<<<<<< HEAD
            this.avoidRenamingSummaryFeatures = flagValue(source, appId, Flags.AVOID_RENAMING_SUMMARY_FEATURES);
=======
            this.mergeThrottlingPolicy = flagValue(source, appId, Flags.MERGE_THROTTLING_POLICY);
            this.persistenceThrottlingWsDecrementFactor = flagValue(source, appId, Flags.PERSISTENCE_THROTTLING_WS_DECREMENT_FACTOR);
            this.persistenceThrottlingWsBackoff = flagValue(source, appId, Flags.PERSISTENCE_THROTTLING_WS_BACKOFF);
            this.inhibitDefaultMergesWhenGlobalMergesPending = flagValue(source, appId, Flags.INHIBIT_DEFAULT_MERGES_WHEN_GLOBAL_MERGES_PENDING);
            this.useQrserverServiceName =  flagValue(source, appId, Flags.USE_QRSERVER_SERVICE_NAME);
>>>>>>> 70e50ea1
        }

        @Override public double defaultTermwiseLimit() { return defaultTermwiseLimit; }
        @Override public boolean useThreePhaseUpdates() { return useThreePhaseUpdates; }
        @Override public String feedSequencerType() { return feedSequencer; }
        @Override public int feedTaskLimit() { return feedTaskLimit; }
        @Override public int feedMasterTaskLimit() { return feedMasterTaskLimit; }
        @Override public String sharedFieldWriterExecutor() { return sharedFieldWriterExecutor; }
        @Override public String responseSequencerType() { return responseSequencer; }
        @Override public int defaultNumResponseThreads() { return numResponseThreads; }
        @Override public boolean skipCommunicationManagerThread() { return skipCommunicationManagerThread; }
        @Override public boolean skipMbusRequestThread() { return skipMbusRequestThread; }
        @Override public boolean skipMbusReplyThread() { return skipMbusReplyThread; }
        @Override public boolean useAsyncMessageHandlingOnSchedule() { return useAsyncMessageHandlingOnSchedule; }
        @Override public double feedConcurrency() { return feedConcurrency; }
        @Override public List<String> allowedAthenzProxyIdentities() { return allowedAthenzProxyIdentities; }
        @Override public int maxActivationInhibitedOutOfSyncGroups() { return maxActivationInhibitedOutOfSyncGroups; }
        @Override public String jvmOmitStackTraceInFastThrowOption(ClusterSpec.Type type) {
            return translateJvmOmitStackTraceInFastThrowIntToString(jvmOmitStackTraceInFastThrow, type);
        }
        @Override public int maxConcurrentMergesPerNode() { return maxConcurrentMergesPerContentNode; }
        @Override public int maxMergeQueueSize() { return maxMergeQueueSize; }
        @Override public double resourceLimitDisk() { return resourceLimitDisk; }
        @Override public double resourceLimitMemory() { return resourceLimitMemory; }
        @Override public double minNodeRatioPerGroup() { return minNodeRatioPerGroup; }
        @Override public int defaultPoolNumThreads() { return metricsproxyNumThreads; }
        @Override public int availableProcessors() { return availableProcessors; }
        @Override public double containerShutdownTimeout() { return containerShutdownTimeout; }
        @Override public boolean containerDumpHeapOnShutdownTimeout() { return containerDumpHeapOnShutdownTimeout; }
        @Override public int maxUnCommittedMemory() { return maxUnCommittedMemory; }
        @Override public boolean forwardIssuesAsErrors() { return forwardIssuesAsErrors; }
        @Override public boolean ignoreThreadStackSizes() { return ignoreThreadStackSizes; }
        @Override public boolean unorderedMergeChaining() { return unorderedMergeChaining; }
        @Override public boolean useV8GeoPositions() { return useV8GeoPositions; }
        @Override public boolean useV8DocManagerCfg() { return useV8DocManagerCfg; }
        @Override public boolean failDeploymentWithInvalidJvmOptions() { return failDeploymentWithInvalidJvmOptions; }
        @Override public int maxCompactBuffers() { return maxCompactBuffers; }
        @Override public List<String> ignoredHttpUserAgents() { return ignoredHttpUserAgents; }
        @Override public boolean enableServerOcspStapling() { return enableServerOcspStapling; }
        @Override public String persistenceAsyncThrottling() { return persistenceAsyncThrottling; }
<<<<<<< HEAD
        @Override public boolean avoidRenamingSummaryFeatures() { return avoidRenamingSummaryFeatures; }
=======
        @Override public String mergeThrottlingPolicy() { return mergeThrottlingPolicy; }
        @Override public double persistenceThrottlingWsDecrementFactor() { return persistenceThrottlingWsDecrementFactor; }
        @Override public double persistenceThrottlingWsBackoff() { return persistenceThrottlingWsBackoff; }
        @Override public boolean inhibitDefaultMergesWhenGlobalMergesPending() { return inhibitDefaultMergesWhenGlobalMergesPending; }
        @Override public boolean useQrserverServiceName() { return useQrserverServiceName; }
>>>>>>> 70e50ea1

        private static <V> V flagValue(FlagSource source, ApplicationId appId, UnboundFlag<? extends V, ?, ?> flag) {
            return flag.bindTo(source)
                    .with(FetchVector.Dimension.APPLICATION_ID, appId.serializedForm())
                    .boxedValue();
        }

        private static <V> V flagValue(FlagSource source, TenantName tenant, UnboundFlag<? extends V, ?, ?> flag) {
            return flag.bindTo(source)
                    .with(FetchVector.Dimension.TENANT_ID, tenant.value())
                    .boxedValue();
        }

        private static <V> V flagValue(FlagSource source,
                                       ApplicationId appId,
                                       ClusterSpec.Type clusterType,
                                       UnboundFlag<? extends V, ?, ?> flag) {
            return flag.bindTo(source)
                       .with(FetchVector.Dimension.APPLICATION_ID, appId.serializedForm())
                       .with(FetchVector.Dimension.CLUSTER_TYPE, clusterType.name())
                       .boxedValue();
        }

        static int flagValueAsInt(FlagSource source,
                                  ApplicationId appId,
                                  ClusterSpec.Type clusterType,
                                  UnboundFlag<? extends Boolean, ?, ?> flag) {
            return flagValue(source, appId, clusterType, flag) ? 1 : 0;
        }

        private String translateJvmOmitStackTraceInFastThrowIntToString(ToIntFunction<ClusterSpec.Type> function,
                                                                        ClusterSpec.Type clusterType) {
            return function.applyAsInt(clusterType) == 1 ? "" : "-XX:-OmitStackTraceInFastThrow";
        }

    }

    public static class Properties implements ModelContext.Properties {

        private final ModelContext.FeatureFlags featureFlags;
        private final ApplicationId applicationId;
        private final boolean multitenant;
        private final List<ConfigServerSpec> configServerSpecs;
        private final HostName loadBalancerName;
        private final URI ztsUrl;
        private final String athenzDnsSuffix;
        private final boolean hostedVespa;
        private final Zone zone;
        private final Set<ContainerEndpoint> endpoints;
        private final boolean isBootstrap;
        private final boolean isFirstTimeDeployment;
        private final Optional<EndpointCertificateSecrets> endpointCertificateSecrets;
        private final Optional<AthenzDomain> athenzDomain;
        private final Quota quota;
        private final List<TenantSecretStore> tenantSecretStores;
        private final SecretStore secretStore;
        private final StringFlag jvmGCOptionsFlag;
        private final boolean allowDisableMtls;
        private final List<X509Certificate> operatorCertificates;
        private final List<String> tlsCiphersOverride;
        private final List<String> zoneDnsSuffixes;
        private final List<String> environmentVariables;

        public Properties(ApplicationId applicationId,
                          ConfigserverConfig configserverConfig,
                          Zone zone,
                          Set<ContainerEndpoint> endpoints,
                          boolean isBootstrap,
                          boolean isFirstTimeDeployment,
                          FlagSource flagSource,
                          Optional<EndpointCertificateSecrets> endpointCertificateSecrets,
                          Optional<AthenzDomain> athenzDomain,
                          Optional<Quota> maybeQuota,
                          List<TenantSecretStore> tenantSecretStores,
                          SecretStore secretStore,
                          List<X509Certificate> operatorCertificates) {
            this.featureFlags = new FeatureFlags(flagSource, applicationId);
            this.applicationId = applicationId;
            this.multitenant = configserverConfig.multitenant() || configserverConfig.hostedVespa() || Boolean.getBoolean("multitenant");
            this.configServerSpecs = fromConfig(configserverConfig);
            this.loadBalancerName = HostName.from(configserverConfig.loadBalancerAddress());
            this.ztsUrl = configserverConfig.ztsUrl() != null ? URI.create(configserverConfig.ztsUrl()) : null;
            this.athenzDnsSuffix = configserverConfig.athenzDnsSuffix();
            this.hostedVespa = configserverConfig.hostedVespa();
            this.zone = zone;
            this.endpoints = endpoints;
            this.isBootstrap = isBootstrap;
            this.isFirstTimeDeployment = isFirstTimeDeployment;
            this.endpointCertificateSecrets = endpointCertificateSecrets;
            this.athenzDomain = athenzDomain;
            this.quota = maybeQuota.orElseGet(Quota::unlimited);
            this.tenantSecretStores = tenantSecretStores;
            this.secretStore = secretStore;
            this.jvmGCOptionsFlag = PermanentFlags.JVM_GC_OPTIONS.bindTo(flagSource)
                    .with(FetchVector.Dimension.APPLICATION_ID, applicationId.serializedForm());
            this.allowDisableMtls = PermanentFlags.ALLOW_DISABLE_MTLS.bindTo(flagSource)
                    .with(FetchVector.Dimension.APPLICATION_ID, applicationId.serializedForm()).value();
            this.operatorCertificates = operatorCertificates;
            this.tlsCiphersOverride = PermanentFlags.TLS_CIPHERS_OVERRIDE.bindTo(flagSource)
                    .with(FetchVector.Dimension.APPLICATION_ID, applicationId.serializedForm()).value();
            this.zoneDnsSuffixes = configserverConfig.zoneDnsSuffixes();
            this.environmentVariables = PermanentFlags.ENVIRONMENT_VARIABLES.bindTo(flagSource)
                    .with(FetchVector.Dimension.APPLICATION_ID, applicationId.serializedForm()).value();
        }

        @Override public ModelContext.FeatureFlags featureFlags() { return featureFlags; }

        @Override
        public boolean multitenant() { return multitenant; }

        @Override
        public ApplicationId applicationId() { return applicationId; }

        @Override
        public List<ConfigServerSpec> configServerSpecs() { return configServerSpecs; }

        @Override
        public HostName loadBalancerName() { return loadBalancerName; }

        @Override
        public URI ztsUrl() {
            return ztsUrl;
        }

        @Override
        public String athenzDnsSuffix() {
            return athenzDnsSuffix;
        }

        @Override
        public boolean hostedVespa() { return hostedVespa; }

        @Override
        public Zone zone() { return zone; }

        @Override
        public Set<ContainerEndpoint> endpoints() { return endpoints; }

        @Override
        public boolean isBootstrap() { return isBootstrap; }

        @Override
        public boolean isFirstTimeDeployment() { return isFirstTimeDeployment; }

        @Override
        public Optional<EndpointCertificateSecrets> endpointCertificateSecrets() { return endpointCertificateSecrets; }

        @Override
        public Optional<AthenzDomain> athenzDomain() { return athenzDomain; }

        @Override public Quota quota() { return quota; }

        @Override
        public List<TenantSecretStore> tenantSecretStores() {
            return SecretStoreExternalIdRetriever.populateExternalId(secretStore, applicationId.tenant(), zone.system(), tenantSecretStores);
        }

        @Override public String jvmGCOptions(Optional<ClusterSpec.Type> clusterType) {
            return flagValueForClusterType(jvmGCOptionsFlag, clusterType);
        }

        @Override
        public boolean allowDisableMtls() {
            return allowDisableMtls;
        }

        @Override
        public List<X509Certificate> operatorCertificates() {
            return operatorCertificates;
        }

        @Override public List<String> tlsCiphersOverride() { return tlsCiphersOverride; }

        @Override
        public List<String> zoneDnsSuffixes() {
            return zoneDnsSuffixes;
        }

        public String flagValueForClusterType(StringFlag flag, Optional<ClusterSpec.Type> clusterType) {
            return clusterType.map(type -> flag.with(CLUSTER_TYPE, type.name()))
                              .orElse(flag)
                              .value();
        }

        @Override
        public List<String> environmentVariables() { return environmentVariables; }

    }

}<|MERGE_RESOLUTION|>--- conflicted
+++ resolved
@@ -200,15 +200,12 @@
         private final List<String> ignoredHttpUserAgents;
         private final boolean enableServerOcspStapling;
         private final String persistenceAsyncThrottling;
-<<<<<<< HEAD
-        private final boolean avoidRenamingSummaryFeatures;
-=======
         private final String mergeThrottlingPolicy;
         private final double persistenceThrottlingWsDecrementFactor;
         private final double persistenceThrottlingWsBackoff;
         private final boolean inhibitDefaultMergesWhenGlobalMergesPending;
         private final boolean useQrserverServiceName;
->>>>>>> 70e50ea1
+        private final boolean avoidRenamingSummaryFeatures;
 
         public FeatureFlags(FlagSource source, ApplicationId appId) {
             this.defaultTermwiseLimit = flagValue(source, appId, Flags.DEFAULT_TERM_WISE_LIMIT);
@@ -247,15 +244,12 @@
             this.ignoredHttpUserAgents = flagValue(source, appId, PermanentFlags.IGNORED_HTTP_USER_AGENTS);
             this.enableServerOcspStapling = flagValue(source, appId, Flags.ENABLE_SERVER_OCSP_STAPLING);
             this.persistenceAsyncThrottling = flagValue(source, appId, Flags.PERSISTENCE_ASYNC_THROTTLING);
-<<<<<<< HEAD
-            this.avoidRenamingSummaryFeatures = flagValue(source, appId, Flags.AVOID_RENAMING_SUMMARY_FEATURES);
-=======
             this.mergeThrottlingPolicy = flagValue(source, appId, Flags.MERGE_THROTTLING_POLICY);
             this.persistenceThrottlingWsDecrementFactor = flagValue(source, appId, Flags.PERSISTENCE_THROTTLING_WS_DECREMENT_FACTOR);
             this.persistenceThrottlingWsBackoff = flagValue(source, appId, Flags.PERSISTENCE_THROTTLING_WS_BACKOFF);
             this.inhibitDefaultMergesWhenGlobalMergesPending = flagValue(source, appId, Flags.INHIBIT_DEFAULT_MERGES_WHEN_GLOBAL_MERGES_PENDING);
             this.useQrserverServiceName =  flagValue(source, appId, Flags.USE_QRSERVER_SERVICE_NAME);
->>>>>>> 70e50ea1
+            this.avoidRenamingSummaryFeatures = flagValue(source, appId, Flags.AVOID_RENAMING_SUMMARY_FEATURES);
         }
 
         @Override public double defaultTermwiseLimit() { return defaultTermwiseLimit; }
@@ -296,15 +290,12 @@
         @Override public List<String> ignoredHttpUserAgents() { return ignoredHttpUserAgents; }
         @Override public boolean enableServerOcspStapling() { return enableServerOcspStapling; }
         @Override public String persistenceAsyncThrottling() { return persistenceAsyncThrottling; }
-<<<<<<< HEAD
-        @Override public boolean avoidRenamingSummaryFeatures() { return avoidRenamingSummaryFeatures; }
-=======
         @Override public String mergeThrottlingPolicy() { return mergeThrottlingPolicy; }
         @Override public double persistenceThrottlingWsDecrementFactor() { return persistenceThrottlingWsDecrementFactor; }
         @Override public double persistenceThrottlingWsBackoff() { return persistenceThrottlingWsBackoff; }
         @Override public boolean inhibitDefaultMergesWhenGlobalMergesPending() { return inhibitDefaultMergesWhenGlobalMergesPending; }
         @Override public boolean useQrserverServiceName() { return useQrserverServiceName; }
->>>>>>> 70e50ea1
+        @Override public boolean avoidRenamingSummaryFeatures() { return avoidRenamingSummaryFeatures; }
 
         private static <V> V flagValue(FlagSource source, ApplicationId appId, UnboundFlag<? extends V, ?, ?> flag) {
             return flag.bindTo(source)
